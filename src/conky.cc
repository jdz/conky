/* -*- mode: c++; c-basic-offset: 4; tab-width: 4; indent-tabs-mode: t -*-
 * vim: ts=4 sw=4 noet ai cindent syntax=cpp
 *
 * Conky, a system monitor, based on torsmo
 *
 * Any original torsmo code is licensed under the BSD license
 *
 * All code written since the fork of torsmo is licensed under the GPL
 *
 * Please see COPYING for details
 *
 * Copyright (c) 2004, Hannu Saransaari and Lauri Hakkarainen
 * Copyright (c) 2005-2010 Brenden Matthews, Philip Kovacs, et. al.
 *	(see AUTHORS)
 * All rights reserved.
 *
 * This program is free software: you can redistribute it and/or modify
 * it under the terms of the GNU General Public License as published by
 * the Free Software Foundation, either version 3 of the License, or
 * (at your option) any later version.
 *
 * This program is distributed in the hope that it will be useful,
 * but WITHOUT ANY WARRANTY; without even the implied warranty of
 * MERCHANTABILITY or FITNESS FOR A PARTICULAR PURPOSE.  See the
 * GNU General Public License for more details.
 * You should have received a copy of the GNU General Public License
 * along with this program.  If not, see <http://www.gnu.org/licenses/>.
 *
 */

#include "config.h"
#include "text_object.h"
#include "conky.h"
#include "common.h"
#include "timed-thread.h"
#include <iostream>
#include <algorithm>
#include <sstream>
#include <string>
#include <stdarg.h>
#include <cmath>
#include <ctime>
#include <locale.h>
#include <signal.h>
#include <errno.h>
#include <limits.h>
#ifdef HAVE_DIRENT_H
#include <dirent.h>
#endif /* HAVE_DIRENT_H */
#include <sys/time.h>
#include <sys/param.h>
#ifdef HAVE_SYS_INOTIFY_H
#include <sys/inotify.h>
#endif /* HAVE_SYS_INOTIFY_H */
#ifdef BUILD_X11
#include "x11.h"
#include <X11/Xutil.h>
#ifdef BUILD_XDAMAGE
#include <X11/extensions/Xdamage.h>
#endif
#ifdef BUILD_IMLIB2
#include "imlib2.h"
#endif /* BUILD_IMLIB2 */
#endif /* BUILD_X11 */
#include <sys/types.h>
#include <sys/stat.h>
#include <netinet/in.h>
#include <netdb.h>
#include <fcntl.h>
#include <getopt.h>
#if defined BUILD_WEATHER_XOAP || defined BUILD_RSS
#include <libxml/parser.h>
#endif

/* local headers */
#include "core.h"
#include "build.h"
#include "colours.h"
#include "diskio.h"
#include "exec.h"
#ifdef BUILD_X11
#include "fonts.h"
#endif
#ifdef BUILD_ICONV
#include "iconv_tools.h"
#endif
#ifdef BUILD_LUA
#include "llua.h"
#endif /* BUILD_LUA */
#include "logging.h"
#include "mail.h"
#include "nc.h"
#include "net_stat.h"
#include "temphelper.h"
#include "template.h"
#include "timeinfo.h"
#include "top.h"
#ifdef BUILD_MYSQL
#include "mysql.h"
#endif /* BUILD_MYSQL */
#ifdef BUILD_NVIDIA
#include "nvidia.h"
#endif

#include "lua-config.hh"
#include "setting.hh"

/* check for OS and include appropriate headers */
#if defined(__linux__)
#include "linux.h"
#elif defined(__FreeBSD__) || defined(__FreeBSD_kernel__)
#include "freebsd.h"
#elif defined(__OpenBSD__)
#include "openbsd.h"
#endif
#ifdef BUILD_HTTP
#include <microhttpd.h>
#endif

#if defined(__FreeBSD_kernel__)
#include <bsd/bsd.h>
#endif

#ifdef BUILD_BUILTIN_CONFIG
#include "defconfig.h"
#include "conf_cookie.h"
#endif

#ifndef S_ISSOCK
#define S_ISSOCK(x)   ((x & S_IFMT) == S_IFSOCK)
#endif

#define MAIL_FILE "$MAIL"
#define MAX_IF_BLOCK_DEPTH 5

//#define SIGNAL_BLOCKING
#undef SIGNAL_BLOCKING

/* debugging level, used by logging.h */
int global_debug_level = 0;

/* disable inotify auto reload feature if desired */
static conky::simple_config_setting<bool> disable_auto_reload("disable_auto_reload", false, false);

/* two strings for internal use */
static char *tmpstring1, *tmpstring2;

enum spacer_state {
	NO_SPACER = 0,
	LEFT_SPACER,
	RIGHT_SPACER
};
template<>
conky::lua_traits<spacer_state>::Map conky::lua_traits<spacer_state>::map = {
	{ "none",  NO_SPACER },
	{ "left",  LEFT_SPACER },
	{ "right", RIGHT_SPACER }
};
static conky::simple_config_setting<spacer_state> use_spacer("use_spacer", NO_SPACER, false);

/* variables holding various config settings */
static conky::simple_config_setting<bool> short_units("short_units", false, true);
static conky::simple_config_setting<bool> format_human_readable("format_human_readable",
																true, true);

static conky::simple_config_setting<bool> out_to_stdout("out_to_console", false, false);
static conky::simple_config_setting<bool> out_to_stderr("out_to_stderr", false, false);


int top_cpu, top_mem, top_time;
#ifdef BUILD_IOSTATS
int top_io;
#endif
int top_running;
int output_methods;
static conky::simple_config_setting<bool> extra_newline("extra_newline", false, false);
enum x_initialiser_state x_initialised = NO;
static volatile int g_signal_pending;
/* Update interval */
double update_interval;
double update_interval_old;
double update_interval_bat;
void *global_cpu = NULL;
unsigned int max_text_width = 0;
int ifup_strictness = IFUP_UP;

#if defined(__FreeBSD__) || defined(__FreeBSD_kernel__)
extern kvm_t *kd;
#endif

int argc_copy;
char** argv_copy;

/* prototypes for internally used functions */
static void signal_handler(int);
static void print_version(void) __attribute__((noreturn));
static void reload_config(void);

static void print_version(void)
{
	std::cout << PACKAGE_NAME" "VERSION" compiled "BUILD_DATE" for "BUILD_ARCH"\n"
		"\nCompiled in features:\n\n"
		"System config file: "SYSTEM_CONFIG_FILE"\n"
		"Package library path: "PACKAGE_LIBDIR"\n\n"
#ifdef BUILD_X11
		" X11:\n"
# ifdef BUILD_XDAMAGE
		"  * Xdamage extension\n"
# endif /* BUILD_XDAMAGE */
# ifdef BUILD_XDBE
		"  * XDBE (double buffer extension)\n"
# endif /* BUILD_XDBE */
# ifdef BUILD_XFT
		"  * Xft\n"
# endif /* BUILD_XFT */
# ifdef BUILD_ARGB
		"  * ARGB visual\n"
# endif /* BUILD_ARGB */
#endif /* BUILD_X11 */
		"\n Music detection:\n"
#ifdef BUILD_AUDACIOUS
		"  * Audacious\n"
#endif /* BUILD_AUDACIOUS */
#ifdef BUILD_BMPX
		"  * BMPx\n"
#endif /* BUILD_BMPX */
#ifdef BUILD_MPD
		"  * MPD\n"
#endif /* BUILD_MPD */
#ifdef BUILD_MOC
		"  * MOC\n"
#endif /* BUILD_MOC */
#ifdef BUILD_XMMS2
		"  * XMMS2\n"
#endif /* BUILD_XMMS2 */
		"\n General:\n"
#ifdef HAVE_OPENMP
		"  * OpenMP\n"
#endif /* HAVE_OPENMP */
#ifdef BUILD_MATH
		"  * math\n"
#endif /* BUILD_MATH */
#ifdef BUILD_HDDTEMP
		"  * hddtemp\n"
#endif /* BUILD_HDDTEMP */
#ifdef BUILD_PORT_MONITORS
		"  * portmon\n"
#endif /* BUILD_PORT_MONITORS */
#ifdef BUILD_HTTP
		"  * HTTP\n"
#endif
#ifdef BUILD_IRC
		"  * IRC\n"
#endif
#ifdef BUILD_CURL
		"  * Curl\n"
#endif /* BUILD_CURL */
#ifdef BUILD_RSS
		"  * RSS\n"
#endif /* BUILD_RSS */
#ifdef BUILD_WEATHER_METAR
		"  * Weather (METAR)\n"
#ifdef BUILD_WEATHER_XOAP
		"  * Weather (XOAP)\n"
#endif /* BUILD_WEATHER_XOAP */
#endif /* BUILD_WEATHER_METAR */
#ifdef BUILD_WLAN
		"  * wireless\n"
#endif /* BUILD_WLAN */
#ifdef BUILD_IBM
		"  * support for IBM/Lenovo notebooks\n"
#endif /* BUILD_IBM */
#ifdef BUILD_NVIDIA
		"  * nvidia\n"
#endif /* BUILD_NVIDIA */
#ifdef BUILD_EVE
		"  * eve-online\n"
#endif /* BUILD_EVE */
#ifdef BUILD_BUILTIN_CONFIG
		"  * builtin default configuration\n"
#endif /* BUILD_BUILTIN_CONFIG */
#ifdef BUILD_IMLIB2
		"  * Imlib2\n"
#endif /* BUILD_IMLIB2 */
#ifdef BUILD_MIXER_ALSA
		"  * ALSA mixer support\n"
#endif /* BUILD_MIXER_ALSA */
#ifdef BUILD_APCUPSD
		"  * apcupsd\n"
#endif /* BUILD_APCUPSD */
#ifdef BUILD_IOSTATS
		"  * iostats\n"
#endif /* BUILD_IOSTATS */
#ifdef BUILD_NCURSES
		"  * ncurses\n"
#endif /* BUILD_NCURSES */
#ifdef BUILD_LUA
		"  * Lua\n"
		"\n  Lua bindings:\n"
#ifdef BUILD_LUA_CAIRO
		"   * Cairo\n"
#endif /* BUILD_LUA_CAIRO */
#ifdef BUILD_LUA_IMLIB2
		"   * Imlib2\n"
#endif /* BUILD_LUA_IMLIB2 */
#endif /* BUILD_LUA */
	;

	exit(EXIT_SUCCESS);
}

static const char *suffixes[] = { "B", "KiB", "MiB", "GiB", "TiB", "PiB", "" };


#ifdef BUILD_X11

static void X11_create_window(void);

struct _x11_stuff_s {
	Region region;
#ifdef BUILD_XDAMAGE
	Damage damage;
	XserverRegion region2, part;
	int event_base, error_base;
#endif
} x11_stuff;

/* text size */

static int text_start_x, text_start_y;	/* text start position in window */
static int text_width = 1, text_height = 1; /* initially 1 so no zero-sized window is created */

#endif /* BUILD_X11 */

/* struct that has all info to be shared between
 * instances of the same text object */
struct information info;

/* path to config file */
std::string current_config;

bool stdinconfig = false;

/* set to 1 if you want all text to be in uppercase */
static conky::simple_config_setting<bool> stuff_in_uppercase("uppercase", false, true);

/* Run how many times? */
static unsigned long total_run_times;

/* fork? */
static conky::simple_config_setting<bool> fork_to_background("background", false, false);

/* set to 0 after the first time conky is run, so we don't fork again after the
 * first forking */
static int first_pass = 1;

static int cpu_avg_samples, net_avg_samples, diskio_avg_samples;

/* filenames for output */
char *overwrite_file = NULL; FILE *overwrite_fpointer = NULL;
char *append_file = NULL; FILE *append_fpointer = NULL;

#ifdef BUILD_HTTP
std::string webpage;
struct MHD_Daemon *httpd;
static conky::simple_config_setting<bool> http_refresh("http_refresh", false, true);

int sendanswer(void *cls, struct MHD_Connection *connection, const char *url, const char *method, const char *version, const char *upload_data, size_t *upload_data_size, void **con_cls) {
	struct MHD_Response *response = MHD_create_response_from_data(webpage.length(), (void*) webpage.c_str(), MHD_NO, MHD_NO);
	int ret = MHD_queue_response (connection, MHD_HTTP_OK, response);
	MHD_destroy_response(response);
	if(cls || url || method || version || upload_data || upload_data_size || con_cls) {}	//make compiler happy
	return ret;
}

class out_to_http_setting: public conky::simple_config_setting<bool> {
	typedef conky::simple_config_setting<bool> Base;

protected:
	virtual void lua_setter(lua::state &l, bool init)
    {
        lua::stack_sentry s(l, -2);

        Base::lua_setter(l, init);

        if(init && do_convert(l, -1).first) {
			httpd = MHD_start_daemon(MHD_USE_SELECT_INTERNALLY, HTTPPORT,
							NULL, NULL, &sendanswer, NULL, MHD_OPTION_END);
        }

        ++s;
    }

	virtual void cleanup(lua::state &l)
	{
		lua::stack_sentry s(l, -1);

		if(do_convert(l, -1).first) {
			MHD_stop_daemon(httpd);
			httpd = NULL;
		}

		l.pop();
	}

public:
	out_to_http_setting()
		: Base("out_to_http", false, false)
	{}
};
static out_to_http_setting out_to_http;
#endif

#ifdef BUILD_X11

static conky::simple_config_setting<bool> show_graph_scale("show_graph_scale", false, false);
static conky::simple_config_setting<bool> show_graph_range("show_graph_range", false, false);

/* Position on the screen */
static conky::simple_config_setting<int> gap_x("gap_x", 5, true);
static conky::simple_config_setting<int> gap_y("gap_y", 60, true);

/* border */
static conky::simple_config_setting<bool> draw_borders("draw_borders", false, false);
static conky::simple_config_setting<bool> draw_graph_borders("draw_graph_borders", true, false);
static int stippled_borders;

int get_stippled_borders(void)
{
	return stippled_borders;
}

static conky::simple_config_setting<bool> draw_shades("draw_shades", true, false);
static conky::simple_config_setting<bool> draw_outline("draw_outline", false, false);

#ifdef OWN_WINDOW
/* fixed size/pos is set if wm/user changes them */
static int fixed_size = 0, fixed_pos = 0;
#endif

static int minimum_width, minimum_height;
static int maximum_width;

static bool isutf8(const char* envvar) {
	char *s = getenv(envvar);
	if(s) {
		std::string temp = s;
		std::transform(temp.begin(), temp.end(), temp.begin(), ::tolower);
		if( (temp.find("utf-8") != std::string::npos) || (temp.find("utf8") != std::string::npos) ) {
			return true;
		}
	}
	return false;
}

/* UTF-8 */
static conky::simple_config_setting<bool> utf8_mode("override_utf8_locale",
					isutf8("LC_ALL") || isutf8("LC_CTYPE") || isutf8("LANG"), false);

#endif /* BUILD_X11 */

#ifdef __OpenBSD__
static int sensor_device;
#endif

/* maximum size of config TEXT buffer, i.e. below TEXT line. */
unsigned int max_user_text;

/* maximum size of individual text buffers, ie $exec buffer size */
unsigned int text_buffer_size = DEFAULT_TEXT_BUFFER_SIZE;

/* pad percentages to decimals? */
static int pad_percents = 0;

static char *global_text = 0;

char *get_global_text(void)
{
	return global_text;
}

long global_text_lines;

static int total_updates;
static int updatereset;

std::unique_ptr<lua::state> state;

void set_updatereset(int i)
{
	updatereset = i;
}

int get_updatereset(void)
{
	return updatereset;
}

int get_total_updates(void)
{
	return total_updates;
}

#define SECRIT_MULTILINE_CHAR '\x02'

int calc_text_width(const char *s)
{
	size_t slen = strlen(s);

#ifdef BUILD_X11
	if (not out_to_x.get(*state)) {
#endif /* BUILD_X11 */
		return slen;
#ifdef BUILD_X11
	}
#ifdef BUILD_XFT
	if (use_xft.get(*state)) {
		XGlyphInfo gi;

		if (utf8_mode.get(*state)) {
			XftTextExtentsUtf8(display, fonts[selected_font].xftfont,
					(const FcChar8 *) s, slen, &gi);
		} else {
			XftTextExtents8(display, fonts[selected_font].xftfont,
					(const FcChar8 *) s, slen, &gi);
		}
		return gi.xOff;
	} else
#endif /* BUILD_XFT */
	{
		return XTextWidth(fonts[selected_font].font, s, slen);
	}
#endif /* BUILD_X11 */
}

/* formatted text to render on screen, generated in generate_text(),
 * drawn in draw_stuff() */

static char *text_buffer;

/* quite boring functions */

static inline void for_each_line(char *b, int f(char *, int))
{
	char *ps, *pe;
	int special_index = 0; /* specials index */

	if(! b) return;
	for (ps = b, pe = b; *pe; pe++) {
		if (*pe == '\n') {
			*pe = '\0';
			special_index = f(ps, special_index);
			*pe = '\n';
			ps = pe + 1;
		}
	}

	if (ps < pe) {
		f(ps, special_index);
	}
}

static void convert_escapes(char *buf)
{
	char *p = buf, *s = buf;

	while (*s) {
		if (*s == '\\') {
			s++;
			if (*s == 'n') {
				*p++ = '\n';
			} else if (*s == '\\') {
				*p++ = '\\';
			}
			s++;
		} else {
			*p++ = *s++;
		}
	}
	*p = '\0';
}

/* Prints anything normally printed with snprintf according to the current value
 * of use_spacer.  Actually slightly more flexible than snprintf, as you can
 * safely specify the destination buffer as one of your inputs.  */
int spaced_print(char *buf, int size, const char *format, int width, ...)
{
	int len = 0;
	va_list argp;
	char *tempbuf;

	if (size < 1) {
		return 0;
	}
	tempbuf = (char*)malloc(size * sizeof(char));

	// Passes the varargs along to vsnprintf
	va_start(argp, width);
	vsnprintf(tempbuf, size, format, argp);
	va_end(argp);

	switch (use_spacer.get(*state)) {
		case NO_SPACER:
			len = snprintf(buf, size, "%s", tempbuf);
			break;
		case LEFT_SPACER:
			len = snprintf(buf, size, "%*s", width, tempbuf);
			break;
		case RIGHT_SPACER:
			len = snprintf(buf, size, "%-*s", width, tempbuf);
			break;
	}
	free(tempbuf);
	return len;
}

/* print percentage values
 *
 * - i.e., unsigned values between 0 and 100
 * - respect the value of pad_percents */
int percent_print(char *buf, int size, unsigned value)
{
	return spaced_print(buf, size, "%u", pad_percents, value);
}

#if defined(__FreeBSD__)
unsigned long long llabs(long long num) {
       if(num < 0) return -num;
       else return num;
}
#endif

/* converts from bytes to human readable format (K, M, G, T)
 *
 * The algorithm always divides by 1024, as unit-conversion of byte
 * counts suggests. But for output length determination we need to
 * compare with 1000 here, as we print in decimal form. */
void human_readable(long long num, char *buf, int size)
{
	const char **suffix = suffixes;
	float fnum;
	int precision;
	int width;
	const char *format;

	/* Possibly just output as usual, for example for stdout usage */
	if (not format_human_readable.get(*state)) {
		spaced_print(buf, size, "%d", 6, round_to_int(num));
		return;
	}
	if (short_units.get(*state)) {
		width = 5;
		format = "%.*f%.1s";
	} else {
		width = 7;
		format = "%.*f%-3s";
	}

	if (llabs(num) < 1000LL) {
		spaced_print(buf, size, format, width, 0, (float)num, *suffix);
		return;
	}

	while (llabs(num / 1024) >= 1000LL && **(suffix + 2)) {
		num /= 1024;
		suffix++;
	}

	suffix++;
	fnum = num / 1024.0;

	/* fnum should now be < 1000, so looks like 'AAA.BBBBB'
	 *
	 * The goal is to always have a significance of 3, by
	 * adjusting the decimal part of the number. Sample output:
	 *  123MiB
	 * 23.4GiB
	 * 5.12B
	 * so the point of alignment resides between number and unit. The
	 * upside of this is that there is minimal padding necessary, though
	 * there should be a way to make alignment take place at the decimal
	 * dot (then with fixed width decimal part).
	 *
	 * Note the repdigits below: when given a precision value, printf()
	 * rounds the float to it, not just cuts off the remaining digits. So
	 * e.g. 99.95 with a precision of 1 gets 100.0, which again should be
	 * printed with a precision of 0. Yay. */

	precision = 0;		/* print 100-999 without decimal part */
	if (fnum < 99.95)
		precision = 1;	/* print 10-99 with one decimal place */
	if (fnum < 9.995)
		precision = 2;	/* print 0-9 with two decimal places */

	spaced_print(buf, size, format, width, precision, fnum, *suffix);
}

/* global object list root element */
static struct text_object global_root_object;

static long current_text_color;

void set_current_text_color(long colour)
{
	current_text_color = colour;
}

long get_current_text_color(void)
{
	return current_text_color;
}

//adds newstring to to the tree unless you can already see it when travelling back.
//if it's possible to attach it then it returns a pointer to the leaf, else it returns NULL
struct conftree* conftree_add(struct conftree* previous, const char* newstring) {
	struct conftree* node;
	struct conftree* node2;

	for(node = previous; node != NULL; node = node->back) {
		if(strcmp(node->string, newstring) == 0) {
			return NULL;
		}
	}
	node = (struct conftree*)malloc(sizeof(struct conftree));
	if (previous != NULL) {
		if(previous->vert_next == NULL) {
			previous->vert_next = node;
		} else {
			for(node2 = previous->vert_next; node2->horz_next != NULL; node2 = node2->horz_next ) { }
			node2->horz_next = node;
		}
	}
	node->string = strdup(newstring);
	node->horz_next = NULL;
	node->vert_next = NULL;
	node->back = previous;
	return node;
}

void conftree_empty(struct conftree* tree) {
	if(tree) {
		conftree_empty(tree->horz_next);
		conftree_empty(tree->vert_next);
		free(tree->string);
		free(tree);
	}
}

struct conftree *currentconffile;

static void extract_variable_text(const char *p)
{
	free_text_objects(&global_root_object);
	free_and_zero(tmpstring1);
	free_and_zero(tmpstring2);
	free_and_zero(text_buffer);

	extract_variable_text_internal(&global_root_object, p);
}

void parse_conky_vars(struct text_object *root, const char *txt,
		char *p, int p_max_size)
{
	extract_variable_text_internal(root, txt);
	generate_text_internal(p, p_max_size, *root);
}

/* substitutes all occurrences of '\n' with SECRIT_MULTILINE_CHAR, which allows
 * multiline objects like $exec work with $align[rc] and friends
 */
void substitute_newlines(char *p, long l)
{
	char *s = p;
	if (l < 0) return;
	while (p && *p && p < s + l) {
		if (*p == '\n') {
			/* only substitute if it's not the last newline */
			*p = SECRIT_MULTILINE_CHAR;
		}
		p++;
	}
}


/* IFBLOCK jumping algorithm
 *
 * This is easier as it looks like:
 * - each IF checks it's condition
 *   - on FALSE: jump
 *   - on TRUE: don't care
 * - each ELSE jumps unconditionally
 * - each ENDIF is silently being ignored
 *
 * Why this works (or: how jumping works):
 * Jumping means to overwrite the "obj" variable of the loop and set it to the
 * target (i.e. the corresponding ELSE or ENDIF). After that, the for-loop does
 * the rest: as regularly, "obj" is being updated to point to obj->next, so
 * object parsing continues right after the corresponding ELSE or ENDIF. This
 * means that if we find an ELSE, it's corresponding IF must not have jumped,
 * so we need to jump always. If we encounter an ENDIF, it's corresponding IF
 * or ELSE has not jumped, and there is nothing to do.
 */
void generate_text_internal(char *p, int p_max_size, struct text_object root)
{
	struct text_object *obj;
	size_t a;

	if(! p) return;

#ifdef BUILD_ICONV
	char *buff_in;

	buff_in = (char *)malloc(p_max_size);
	memset(buff_in, 0, p_max_size);
#endif /* BUILD_ICONV */

	p[0] = 0;
	obj = root.next;
	while (obj && p_max_size > 0) {

		/* check callbacks for existence and act accordingly */
		if (obj->callbacks.print) {
			(*obj->callbacks.print)(obj, p, p_max_size);
		} else if (obj->callbacks.iftest) {
			if (!(*obj->callbacks.iftest)(obj)) {
				DBGP2("jumping");
				if (obj->ifblock_next)
					obj = obj->ifblock_next;
			}
		} else if (obj->callbacks.barval) {
			new_bar(obj, p, p_max_size, (*obj->callbacks.barval)(obj));
		} else if (obj->callbacks.gaugeval) {
			new_gauge(obj, p, p_max_size, (*obj->callbacks.gaugeval)(obj));
#ifdef BUILD_X11
		} else if (obj->callbacks.graphval) {
			new_graph(obj, p, p_max_size, (*obj->callbacks.graphval)(obj));
#endif /* BUILD_X11 */
		} else if (obj->callbacks.percentage) {
			percent_print(p, p_max_size, (*obj->callbacks.percentage)(obj));
		}

		a = strlen(p);
#ifdef BUILD_ICONV
		iconv_convert(&a, buff_in, p, p_max_size);
#endif /* BUILD_ICONV */
		if (!obj->verbatim_output)
			substitute_newlines(p, a - 2);
		p += a;
		p_max_size -= a;
		(*p) = 0;

		obj = obj->next;
	}
#ifdef BUILD_X11
	/* load any new fonts we may have had */
	load_fonts();
#endif /* BUILD_X11 */
#ifdef BUILD_ICONV
	free(buff_in);
#endif /* BUILD_ICONV */
}

void evaluate(const char *text, char *p, int p_max_size)
{
	struct text_object subroot;

	parse_conky_vars(&subroot, text, p, p_max_size);
	DBGP2("evaluated '%s' to '%s'", text, p);

	free_text_objects(&subroot);
}

double current_update_time, next_update_time, last_update_time;

static void generate_text(void)
{
	char *p;
	unsigned int i, j, k;

	special_count = 0;

	/* update info */

	current_update_time = get_time();

	update_stuff();

	/* add things to the buffer */

	/* generate text */

	p = text_buffer;

	generate_text_internal(p, max_user_text, global_root_object);
	if(max_text_width > 0) {
		for(i = 0, j = 0; p[i] != 0; i++) {
			if(p[i] == '\n') j = 0;
			else if(j == max_text_width) {
				k = i + strlen(p + i) + 1;
				if(k < text_buffer_size) {
					while(k != i) {
						p[k] = p[k-1];
						k--;
					}
					p[k] = '\n';
					j = 0;
				} else NORM_ERR("The end of the text_buffer is reached, increase \"text_buffer_size\"");
			} else j++;
		}
	}

	if (stuff_in_uppercase.get(*state)) {
		char *tmp_p;

		tmp_p = text_buffer;
		while (*tmp_p) {
			*tmp_p = toupper(*tmp_p);
			tmp_p++;
		}
	}

	next_update_time += update_interval;
	if (next_update_time < get_time()) {
		next_update_time = get_time() + update_interval;
	} else if (next_update_time > get_time() + update_interval) {
		next_update_time = get_time() + update_interval;
	}
	last_update_time = current_update_time;
	total_updates++;
}

void set_update_interval(double interval)
{
	update_interval = interval;
	update_interval_old = interval;
}

int get_string_width(const char *s)
{
	return *s ? calc_text_width(s) : 0;
}

#ifdef BUILD_X11
static inline int get_border_total()
{
	return border_inner_margin.get(*state) + border_outer_margin.get(*state) +
			border_width.get(*state);
}

static int get_string_width_special(char *s, int special_index)
{
	char *p, *final;
	special_t *current = specials;
	int idx = 1;
	int width = 0;
	long i;

	if (!s)
		return 0;

	if (not out_to_x.get(*state))
		return strlen(s);

	p = strndup(s, text_buffer_size);
	final = p;

	for(i = 0; i < special_index; i++)
		current = current->next;
	for(i = 0; i < idx; i++)
		current = current->next;

	while (*p) {
		if (*p == SPECIAL_CHAR) {
			/* shift everything over by 1 so that the special char
			 * doesn't mess up the size calculation */
			for (i = 0; i < (long)strlen(p); i++) {
				*(p + i) = *(p + i + 1);
			}
			if (current->type == GRAPH
					|| current->type == GAUGE
					|| current->type == BAR) {
				width += current->width;
			}
			idx++;
			current = current->next;
		} else if (*p == SECRIT_MULTILINE_CHAR) {
			*p = 0;
			break;
		} else {
			p++;
		}
	}
	if (strlen(final) > 1) {
		width += calc_text_width(final);
	}
	free(final);
	return width;
}

static int text_size_updater(char *s, int special_index);

int last_font_height;
static void update_text_area(void)
{
	int x = 0, y = 0;

	if (not out_to_x.get(*state))
		return;
	/* update text size if it isn't fixed */
#ifdef OWN_WINDOW
	if (!fixed_size)
#endif
	{
		text_width = minimum_width;
		text_height = 0;
		last_font_height = font_height();
		for_each_line(text_buffer, text_size_updater);
		text_width += 1;
		if (text_height < minimum_height) {
			text_height = minimum_height;
		}
		if (text_width > maximum_width && maximum_width > 0) {
			text_width = maximum_width;
		}
	}

	alignment align = text_alignment.get(*state);
	/* get text position on workarea */
	switch (align) {
		case TOP_LEFT: case TOP_RIGHT: case TOP_MIDDLE:
			y = gap_y.get(*state);
			break;

		case BOTTOM_LEFT: case BOTTOM_RIGHT: case BOTTOM_MIDDLE: default:
			y = workarea[3] - text_height - gap_y.get(*state);
			break;

		case MIDDLE_LEFT: case MIDDLE_RIGHT: case MIDDLE_MIDDLE:
			y = workarea[3] / 2 - text_height / 2 - gap_y.get(*state);
			break;
	}
	switch (align) {
		case TOP_LEFT: case BOTTOM_LEFT: case MIDDLE_LEFT: default:
			x = gap_x.get(*state);
			break;

		case TOP_RIGHT: case BOTTOM_RIGHT: case MIDDLE_RIGHT:
			x = workarea[2] - text_width - gap_x.get(*state);
			break;

		case TOP_MIDDLE: case BOTTOM_MIDDLE: case MIDDLE_MIDDLE:
			x = workarea[2] / 2 - text_width / 2 - gap_x.get(*state);
			break;
	}
#ifdef OWN_WINDOW
	if (align == NONE) {	// Let the WM manage the window
			x = window.x;
			y = window.y;

			fixed_pos = 1;
			fixed_size = 1;
	}
#endif /* OWN_WINDOW */
#ifdef OWN_WINDOW

	if (own_window.get(*state) && !fixed_pos) {
		x += workarea[0];
		y += workarea[1];

		int border_total = get_border_total();
		text_start_x = text_start_y = border_total;
		window.x = x - border_total;
		window.y = y - border_total;
	} else
#endif
	{
		/* If window size doesn't match to workarea's size,
		 * then window probably includes panels (gnome).
		 * Blah, doesn't work on KDE. */
		if (workarea[2] != window.width || workarea[3] != window.height) {
			y += workarea[1];
			x += workarea[0];
		}

		text_start_x = x;
		text_start_y = y;
	}
#ifdef BUILD_LUA
	/* update lua window globals */
	llua_update_window_table(text_start_x, text_start_y, text_width, text_height);
#endif /* BUILD_LUA */
}

/* drawing stuff */

static int cur_x, cur_y;	/* current x and y for drawing */
#endif
//draw_mode also without BUILD_X11 because we only need to print to stdout with FG
static int draw_mode;		/* FG, BG or OUTLINE */
#ifdef BUILD_X11
static long current_color;

static int text_size_updater(char *s, int special_index)
{
	int w = 0;
	int lw;
	int contain_SECRIT_MULTILINE_CHAR = 0;
	char *p;
	special_t *current = specials;

	for(int i = 0; i < special_index; i++)
		current = current->next;

	if (not out_to_x.get(*state))
		return 0;
	/* get string widths and skip specials */
	p = s;
	while (*p) {
		if (*p == SPECIAL_CHAR) {
			*p = '\0';
			w += get_string_width(s);
			*p = SPECIAL_CHAR;

			if (current->type == BAR
					|| current->type == GAUGE
					|| current->type == GRAPH) {
				w += current->width;
				if (current->height > last_font_height) {
					last_font_height = current->height;
					last_font_height += font_height();
				}
			} else if (current->type == OFFSET) {
				if (current->arg > 0) {
					w += current->arg;
				}
			} else if (current->type == VOFFSET) {
				last_font_height += current->arg;
			} else if (current->type == GOTO) {
				if (current->arg > cur_x) {
					w = (int) current->arg;
				}
			} else if (current->type == TAB) {
				int start = current->arg;
				int step = current->width;

				if (!step || step < 0) {
					step = 10;
				}
				w += step - (cur_x - text_start_x - start) % step;
			} else if (current->type == FONT) {
				selected_font = current->font_added;
				if (font_height() > last_font_height) {
					last_font_height = font_height();
				}
			}

			special_index++;
			current = current->next;
			s = p + 1;
		} else if (*p == SECRIT_MULTILINE_CHAR) {
			contain_SECRIT_MULTILINE_CHAR = 1;
			*p = '\0';
			lw = get_string_width(s);
			*p = SECRIT_MULTILINE_CHAR;
			s = p + 1;
			w = lw > w ? lw : w;
			text_height += last_font_height;
		}
		p++;
	}
	/* Check also last substring if string contains SECRIT_MULTILINE_CHAR */
	if (contain_SECRIT_MULTILINE_CHAR) {
		lw = get_string_width(s);
		w = lw > w ? lw : w;
	} else {
		w += get_string_width(s);
	}
	if (w > text_width) {
		text_width = w;
	}
	if (text_width > maximum_width && maximum_width) {
		text_width = maximum_width;
	}

	text_height += last_font_height;
	last_font_height = font_height();
	return special_index;
}
#endif /* BUILD_X11 */

static inline void set_foreground_color(long c)
{
#ifdef BUILD_X11
	if (out_to_x.get(*state)) {
#ifdef BUILD_ARGB
		if (have_argb_visual) {
			current_color = c | (own_window_argb_value.get(*state) << 24);
		} else {
#endif /* BUILD_ARGB */
			current_color = c;
#ifdef BUILD_ARGB
		}
#endif /* BUILD_ARGB */
		XSetForeground(display, window.gc, current_color);
	}
#endif /* BUILD_X11 */
#ifdef BUILD_NCURSES
	if (out_to_ncurses.get(*state)) {
		attron(COLOR_PAIR(c));
	}
#endif /* BUILD_NCURSES */
	UNUSED(c);
	return;
}

std::string string_replace_all(std::string original, std::string oldpart, std::string newpart, std::string::size_type start) {
	std::string::size_type i = start;
	int oldpartlen = oldpart.length();
	while(1) {
		i = original.find(oldpart, i);
		if(i == std::string::npos) break;
		original.replace(i, oldpartlen, newpart);
	}
	return original;
}

static void draw_string(const char *s)
{
	int i, i2, pos, width_of_s;
	int max = 0;
	int added;
	char *s_with_newlines;

	if (s[0] == '\0') {
		return;
	}

	width_of_s = get_string_width(s);
	s_with_newlines = strdup(s);
	for(i = 0; i < (int) strlen(s_with_newlines); i++) {
		if(s_with_newlines[i] == SECRIT_MULTILINE_CHAR) {
			s_with_newlines[i] = '\n';
		}
	}
	if (out_to_stdout.get(*state) && draw_mode == FG) {
		printf("%s\n", s_with_newlines);
		if (extra_newline.get(*state)) fputc('\n', stdout);
		fflush(stdout);	/* output immediately, don't buffer */
	}
	if (out_to_stderr.get(*state) && draw_mode == FG) {
		fprintf(stderr, "%s\n", s_with_newlines);
		fflush(stderr);	/* output immediately, don't buffer */
	}
	if ((output_methods & OVERWRITE_FILE) && draw_mode == FG && overwrite_fpointer) {
		fprintf(overwrite_fpointer, "%s\n", s_with_newlines);
	}
	if ((output_methods & APPEND_FILE) && draw_mode == FG && append_fpointer) {
		fprintf(append_fpointer, "%s\n", s_with_newlines);
	}
#ifdef BUILD_NCURSES
	if (out_to_ncurses.get(*state) && draw_mode == FG) {
		printw("%s", s_with_newlines);
	}
#endif
#ifdef BUILD_HTTP
	if (out_to_http.get(*state) && draw_mode == FG) {
		std::string::size_type origlen = webpage.length();
		webpage.append(s_with_newlines);
		webpage = string_replace_all(webpage, "\n", "<br />", origlen);
		webpage = string_replace_all(webpage, "  ", "&nbsp;&nbsp;", origlen);
		webpage = string_replace_all(webpage, "&nbsp; ", "&nbsp;&nbsp;", origlen);
		webpage.append("<br />");
	}
#endif
	free(s_with_newlines);
	memset(tmpstring1, 0, text_buffer_size);
	memset(tmpstring2, 0, text_buffer_size);
	strncpy(tmpstring1, s, text_buffer_size - 1);
	pos = 0;
	added = 0;

#ifdef BUILD_X11
	if (out_to_x.get(*state)) {
		max = ((text_width - width_of_s) / get_string_width(" "));
	}
#endif /* BUILD_X11 */
	/* This code looks for tabs in the text and coverts them to spaces.
	 * The trick is getting the correct number of spaces, and not going
	 * over the window's size without forcing the window larger. */
	for (i = 0; i < (int) text_buffer_size; i++) {
		if (tmpstring1[i] == '\t') {
			i2 = 0;
			for (i2 = 0; i2 < (8 - (1 + pos) % 8) && added <= max; i2++) {
				/* guard against overrun */
				tmpstring2[MIN(pos + i2, (int)text_buffer_size - 1)] = ' ';
				added++;
			}
			pos += i2;
		} else {
			/* guard against overrun */
			tmpstring2[MIN(pos, (int) text_buffer_size - 1)] = tmpstring1[i];
			pos++;
		}
	}
#ifdef BUILD_X11
	if (out_to_x.get(*state)) {
		if (text_width == maximum_width) {
			/* this means the text is probably pushing the limit,
			 * so we'll chop it */
			while (cur_x + get_string_width(tmpstring2) - text_start_x
					> maximum_width && strlen(tmpstring2) > 0) {
				tmpstring2[strlen(tmpstring2) - 1] = '\0';
			}
		}
	}
#endif /* BUILD_X11 */
	s = tmpstring2;
#ifdef BUILD_X11
	if (out_to_x.get(*state)) {
#ifdef BUILD_XFT
		if (use_xft.get(*state)) {
			XColor c;
			XftColor c2;

			c.pixel = current_color;
			// query color on custom colormap
			XQueryColor(display, window.colourmap, &c);

			c2.pixel = c.pixel;
			c2.color.red = c.red;
			c2.color.green = c.green;
			c2.color.blue = c.blue;
			c2.color.alpha = fonts[selected_font].font_alpha;
			if (utf8_mode.get(*state)) {
				XftDrawStringUtf8(window.xftdraw, &c2, fonts[selected_font].xftfont,
					cur_x, cur_y, (const XftChar8 *) s, strlen(s));
			} else {
				XftDrawString8(window.xftdraw, &c2, fonts[selected_font].xftfont,
					cur_x, cur_y, (const XftChar8 *) s, strlen(s));
			}
		} else
#endif
		{
			XDrawString(display, window.drawable, window.gc, cur_x, cur_y, s,
				strlen(s));
		}
		cur_x += width_of_s;
	}
#endif /* BUILD_X11 */
	memcpy(tmpstring1, s, text_buffer_size);
}

int draw_each_line_inner(char *s, int special_index, int last_special_applied)
{
#ifdef BUILD_X11
	int font_h = 0;
	int cur_y_add = 0;
#endif /* BUILD_X11 */
	char *recurse = 0;
	char *p = s;
	int last_special_needed = -1;
	int orig_special_index = special_index;

#ifdef BUILD_X11
	if (out_to_x.get(*state)) {
		font_h = font_height();
		cur_y += font_ascent();
	}
	cur_x = text_start_x;
#endif /* BUILD_X11 */

	while (*p) {
		if (*p == SECRIT_MULTILINE_CHAR) {
			/* special newline marker for multiline objects */
			recurse = p + 1;
			*p = '\0';
			break;
		}
		if (*p == SPECIAL_CHAR || last_special_applied > -1) {
#ifdef BUILD_X11
			int w = 0;
#endif /* BUILD_X11 */

			/* draw string before special, unless we're dealing multiline
			 * specials */
			if (last_special_applied > -1) {
				special_index = last_special_applied;
			} else {
				*p = '\0';
				draw_string(s);
				*p = SPECIAL_CHAR;
				s = p + 1;
			}
			/* draw special */
			special_t *current = specials;
			for(int i = 0; i < special_index; i++)
				current = current->next;
			switch (current->type) {
#ifdef BUILD_X11
				case HORIZONTAL_LINE:
				{
					int h = current->height;
					int mid = font_ascent() / 2;

					w = text_start_x + text_width - cur_x;

					XSetLineAttributes(display, window.gc, h, LineSolid,
						CapButt, JoinMiter);
					XDrawLine(display, window.drawable, window.gc, cur_x,
						cur_y - mid / 2, cur_x + w, cur_y - mid / 2);
					break;
				}

				case STIPPLED_HR:
				{
					int h = current->height;
					char tmp_s = current->arg;
					int mid = font_ascent() / 2;
					char ss[2] = { tmp_s, tmp_s };

					w = text_start_x + text_width - cur_x - 1;
					XSetLineAttributes(display, window.gc, h, LineOnOffDash,
						CapButt, JoinMiter);
					XSetDashes(display, window.gc, 0, ss, 2);
					XDrawLine(display, window.drawable, window.gc, cur_x,
						cur_y - mid / 2, cur_x + w, cur_y - mid / 2);
					break;
				}

				case BAR:
				{
					int h, by;
					double bar_usage, scale;
					if (cur_x - text_start_x > maximum_width
							&& maximum_width > 0) {
						break;
					}
					h = current->height;
					bar_usage = current->arg;
					scale = current->scale;
					by = cur_y - (font_ascent() / 2) - 1;

					if (h < font_h) {
						by -= h / 2 - 1;
					}
					w = current->width;
					if (w == 0) {
						w = text_start_x + text_width - cur_x - 1;
					}
					if (w < 0) {
						w = 0;
					}

					XSetLineAttributes(display, window.gc, 1, LineSolid,
						CapButt, JoinMiter);

					XDrawRectangle(display, window.drawable, window.gc, cur_x,
						by, w, h);
					XFillRectangle(display, window.drawable, window.gc, cur_x,
						by, w * bar_usage / scale, h);
					if (h > cur_y_add
							&& h > font_h) {
						cur_y_add = h;
					}
					break;
				}

				case GAUGE: /* new GAUGE  */
				{
					int h, by = 0;
					unsigned long last_colour = current_color;
#ifdef MATH
					float angle, px, py;
					double usage, scale;
#endif /* MATH */

					if (cur_x - text_start_x > maximum_width
							&& maximum_width > 0) {
						break;
					}

					h = current->height;
					by = cur_y - (font_ascent() / 2) - 1;

					if (h < font_h) {
						by -= h / 2 - 1;
					}
					w = current->width;
					if (w == 0) {
						w = text_start_x + text_width - cur_x - 1;
					}
					if (w < 0) {
						w = 0;
					}

					XSetLineAttributes(display, window.gc, 1, LineSolid,
							CapButt, JoinMiter);

					XDrawArc(display, window.drawable, window.gc,
							cur_x, by, w, h * 2, 0, 180*64);

#ifdef MATH
					usage = current->arg;
					scale = current->scale;
					angle = M_PI * usage / scale;
					px = (float)(cur_x+(w/2.))-(float)(w/2.)*cos(angle);
					py = (float)(by+(h))-(float)(h)*sin(angle);

					XDrawLine(display, window.drawable, window.gc,
							cur_x + (w/2.), by+(h), (int)(px), (int)(py));
#endif /* MATH */

					if (h > cur_y_add
							&& h > font_h) {
						cur_y_add = h;
					}

					set_foreground_color(last_colour);

					break;

				}

				case GRAPH:
				{
					int h, by, i = 0, j = 0;
					int colour_idx = 0;
					unsigned long last_colour = current_color;
					unsigned long *tmpcolour = 0;
					if (cur_x - text_start_x > maximum_width
							&& maximum_width > 0) {
						break;
					}
					h = current->height;
					by = cur_y - (font_ascent() / 2) - 1;

					if (h < font_h) {
						by -= h / 2 - 1;
					}
					w = current->width;
					if (w == 0) {
						w = text_start_x + text_width - cur_x - 1;
					}
					if (w < 0) {
						w = 0;
					}
					if (draw_graph_borders.get(*state)) {
						XSetLineAttributes(display, window.gc, 1, LineSolid,
							CapButt, JoinMiter);
						XDrawRectangle(display, window.drawable, window.gc,
							cur_x, by, w, h);
					}
					XSetLineAttributes(display, window.gc, 1, LineSolid,
						CapButt, JoinMiter);

					if (current->last_colour != 0
							|| current->first_colour != 0) {
						tmpcolour = do_gradient(w - 1, current->last_colour, current->first_colour);
					}
					colour_idx = 0;
					for (i = w - 2; i > -1; i--) {
						if (current->last_colour != 0
								|| current->first_colour != 0) {
							if (current->tempgrad) {
#ifdef DEBUG_lol
								assert(
										(int)((float)(w - 2) - current->graph[j] *
											(w - 2) / (float)current->scale)
										< w - 1
									  );
								assert(
										(int)((float)(w - 2) - current->graph[j] *
											(w - 2) / (float)current->scale)
										> -1
									  );
								if (current->graph[j] == current->scale) {
									assert(
											(int)((float)(w - 2) - current->graph[j] *
												(w - 2) / (float)current->scale)
											== 0
										  );
								}
#endif /* DEBUG_lol */
								XSetForeground(display, window.gc, tmpcolour[
										(int)((float)(w - 2) - current->graph[j] *
											(w - 2) / (float)current->scale)
										]);
							} else {
								XSetForeground(display, window.gc, tmpcolour[colour_idx++]);
							}
						}
						/* this is mugfugly, but it works */
						XDrawLine(display, window.drawable, window.gc,
								cur_x + i + 1, by + h, cur_x + i + 1,
								round_to_int((double)by + h - current->graph[j] *
									(h - 1) / current->scale));
						if ((w - i) / ((float) (w - 2) /
									(current->graph_width)) > j
								&& j < MAX_GRAPH_DEPTH - 3) {
							j++;
						}
					}
					free_and_zero(tmpcolour);
					if (h > cur_y_add
							&& h > font_h) {
						cur_y_add = h;
					}
					if (show_graph_range.get(*state)) {
						int tmp_x = cur_x;
						int tmp_y = cur_y;
						unsigned short int seconds = update_interval * w;
						char *tmp_day_str;
						char *tmp_hour_str;
						char *tmp_min_str;
						char *tmp_sec_str;
						char *tmp_str;
						unsigned short int timeunits;
						if (seconds != 0) {
							timeunits = seconds / 86400; seconds %= 86400;
							if (timeunits <= 0 ||
									asprintf(&tmp_day_str, "%dd", timeunits) == -1) {
								tmp_day_str = strdup("");
							}
							timeunits = seconds / 3600; seconds %= 3600;
							if (timeunits <= 0 ||
									asprintf(&tmp_hour_str, "%dh", timeunits) == -1) {
								tmp_hour_str = strdup("");
							}
							timeunits = seconds / 60; seconds %= 60;
							if (timeunits <= 0 ||
									asprintf(&tmp_min_str, "%dm", timeunits) == -1) {
								tmp_min_str = strdup("");
							}
							if (seconds <= 0 ||
									asprintf(&tmp_sec_str, "%ds", seconds) == -1) {
								tmp_sec_str = strdup("");
							}
							if (asprintf(&tmp_str, "%s%s%s%s", tmp_day_str, tmp_hour_str, tmp_min_str, tmp_sec_str) == -1)
								tmp_str = strdup("");
							free(tmp_day_str); free(tmp_hour_str); free(tmp_min_str); free(tmp_sec_str);
						} else {
							tmp_str = strdup("Range not possible"); // should never happen, but better safe then sorry
						}
						cur_x += (w / 2) - (font_ascent() * (strlen(tmp_str) / 2));
						cur_y += font_h / 2;
						draw_string(tmp_str);
						free(tmp_str);
						cur_x = tmp_x;
						cur_y = tmp_y;
					}
#ifdef MATH
					if (show_graph_scale.get(*state) && (current->show_scale == 1)) {
						int tmp_x = cur_x;
						int tmp_y = cur_y;
						char *tmp_str;
						cur_x += font_ascent() / 2;
						cur_y += font_h / 2;
						tmp_str = (char *)
							calloc(log10(floor(current->scale)) + 4,
									sizeof(char));
						sprintf(tmp_str, "%.1f", current->scale);
						draw_string(tmp_str);
						free(tmp_str);
						cur_x = tmp_x;
						cur_y = tmp_y;
					}
#endif
					set_foreground_color(last_colour);
					break;
				}

				case FONT:
				{
					int old = font_ascent();

					cur_y -= font_ascent();
					selected_font = current->font_added;
					set_font();
					if (cur_y + font_ascent() < cur_y + old) {
						cur_y += old;
					} else {
						cur_y += font_ascent();
					}
					font_h = font_height();
					break;
				}
#endif /* BUILD_X11 */
				case FG:
					if (draw_mode == FG) {
						set_foreground_color(current->arg);
					}
					break;

#ifdef BUILD_X11
				case BG:
					if (draw_mode == BG) {
						set_foreground_color(current->arg);
					}
					break;

				case OUTLINE:
					if (draw_mode == OUTLINE) {
						set_foreground_color(current->arg);
					}
					break;

				case OFFSET:
					w += current->arg;
					last_special_needed = special_index;
					break;

				case VOFFSET:
					cur_y += current->arg;
					break;

				case GOTO:
					if (current->arg >= 0) {
						cur_x = (int) current->arg;
					}
					last_special_needed = special_index;
					break;

				case TAB:
				{
					int start = current->arg;
					int step = current->width;

					if (!step || step < 0) {
						step = 10;
					}
					w = step - (cur_x - text_start_x - start) % step;
					last_special_needed = special_index;
					break;
				}

				case ALIGNR:
				{
					/* TODO: add back in "+ window.border_inner_margin" to the end of
					 * this line? */
					int pos_x = text_start_x + text_width -
						get_string_width_special(s, special_index);

					/* printf("pos_x %i text_start_x %i text_width %i cur_x %i "
						"get_string_width(p) %i gap_x %i "
						"current->arg %i window.border_inner_margin %i "
						"window.border_width %i\n", pos_x, text_start_x, text_width,
						cur_x, get_string_width_special(s), gap_x,
						current->arg, window.border_inner_margin,
						window.border_width); */
					if (pos_x > current->arg && pos_x > cur_x) {
						cur_x = pos_x - current->arg;
					}
					last_special_needed = special_index;
					break;
				}

				case ALIGNC:
				{
					int pos_x = (text_width) / 2 - get_string_width_special(s,
							special_index) / 2 - (cur_x -
								text_start_x);
					/* int pos_x = text_start_x + text_width / 2 -
						get_string_width_special(s) / 2; */

					/* printf("pos_x %i text_start_x %i text_width %i cur_x %i "
						"get_string_width(p) %i gap_x %i "
						"current->arg %i\n", pos_x, text_start_x,
						text_width, cur_x, get_string_width(s), gap_x,
						current->arg); */
					if (pos_x > current->arg) {
						w = pos_x - current->arg;
					}
					last_special_needed = special_index;
					break;
				}
#endif /* BUILD_X11 */
			}

#ifdef BUILD_X11
			cur_x += w;
#endif /* BUILD_X11 */

			if (special_index != last_special_applied) {
				special_index++;
			} else {
				special_index = orig_special_index;
				last_special_applied = -1;
			}
		}
		p++;
	}

#ifdef BUILD_X11
	cur_y += cur_y_add;
#endif /* BUILD_X11 */
	draw_string(s);
#ifdef BUILD_NCURSES
	if (out_to_ncurses.get(*state)) {
		printw("\n");
	}
#endif /* BUILD_NCURSES */
#ifdef BUILD_X11
	if (out_to_x.get(*state))
		cur_y += font_descent();
#endif /* BUILD_X11 */
	if (recurse && *recurse) {
		special_index = draw_each_line_inner(recurse, special_index, last_special_needed);
		*(recurse - 1) = SECRIT_MULTILINE_CHAR;
	}
	return special_index;
}

static int draw_line(char *s, int special_index)
{
#ifdef BUILD_X11
	if (out_to_x.get(*state)) {
		return draw_each_line_inner(s, special_index, -1);
	}
#endif /* BUILD_X11 */
#ifdef BUILD_NCURSES
	if (out_to_ncurses.get(*state)) {
		return draw_each_line_inner(s, special_index, -1);
	}
#endif /* BUILD_NCURSES */
	draw_string(s);
	UNUSED(special_index);
	return 0;
}

static void draw_text(void)
{
#ifdef BUILD_HTTP
#define WEBPAGE_START1 "<!DOCTYPE html PUBLIC \"-//W3C//DTD XHTML 1.0 Strict//EN\" \"http://www.w3.org/TR/xhtml1/DTD/xhtml1-strict.dtd\">\n<html xmlns=\"http://www.w3.org/1999/xhtml\"><head><meta http-equiv=\"Content-type\" content=\"text/html;charset=UTF-8\" />"
#define WEBPAGE_START2 "<title>Conky</title></head><body style=\"font-family: monospace\"><p>"
#define WEBPAGE_END "</p></body></html>"
	if (out_to_http.get(*state)) {
		webpage = WEBPAGE_START1;
		if(http_refresh.get(*state)) {
			webpage.append("<meta http-equiv=\"refresh\" content=\"");
			std::stringstream update_interval_str;
			update_interval_str << update_interval;
			webpage.append(update_interval_str.str());
			webpage.append("\" />");
		}
		webpage.append(WEBPAGE_START2);
	}
#endif
#ifdef BUILD_X11
#ifdef BUILD_LUA
	llua_draw_pre_hook();
#endif /* BUILD_LUA */
	if (out_to_x.get(*state)) {
		cur_y = text_start_y;
		int bw = border_width.get(*state);

		/* draw borders */
		if (draw_borders.get(*state) && bw > 0) {
			if (stippled_borders) {
				char ss[2] = { (char)stippled_borders, (char)stippled_borders };
				XSetLineAttributes(display, window.gc, bw, LineOnOffDash,
					CapButt, JoinMiter);
				XSetDashes(display, window.gc, 0, ss, 2);
			} else {
				XSetLineAttributes(display, window.gc, bw, LineSolid,
					CapButt, JoinMiter);
			}

			int offset = border_inner_margin.get(*state) + bw;
			XDrawRectangle(display, window.drawable, window.gc,
				text_start_x - offset, text_start_y - offset,
				text_width + 2*offset, text_height + 2*offset);
		}

		/* draw text */
	}
	setup_fonts();
#endif /* BUILD_X11 */
#ifdef BUILD_NCURSES
	init_pair(COLOR_WHITE, COLOR_WHITE, COLOR_BLACK);
	attron(COLOR_PAIR(COLOR_WHITE));
#endif /* BUILD_NCURSES */
	for_each_line(text_buffer, draw_line);
#if defined(BUILD_LUA) && defined(BUILD_X11)
	llua_draw_post_hook();
#endif /* BUILD_LUA */
#ifdef BUILD_HTTP
	if (out_to_http.get(*state)) {
		webpage.append(WEBPAGE_END);
	}
#endif
}

static void draw_stuff(void)
{
#ifdef BUILD_IMLIB2
	cimlib_render(text_start_x, text_start_y, window.width, window.height);
#endif /* BUILD_IMLIB2 */
	if (overwrite_file) {
		overwrite_fpointer = fopen(overwrite_file, "w");
		if(!overwrite_fpointer)
			NORM_ERR("Can't overwrite '%s' anymore", overwrite_file);
	}
	if (append_file) {
		append_fpointer = fopen(append_file, "a");
		if(!append_fpointer)
			NORM_ERR("Can't append '%s' anymore", append_file);
	}
#ifdef BUILD_X11
	if (out_to_x.get(*state)) {
		selected_font = 0;
		if (draw_shades.get(*state) && !draw_outline.get(*state)) {
			text_start_x++;
			text_start_y++;
			set_foreground_color(default_shade_color.get(*state));
			draw_mode = BG;
			draw_text();
			text_start_x--;
			text_start_y--;
		}

		if (draw_outline.get(*state)) {
			int i, j;
			selected_font = 0;

			for (i = -1; i < 2; i++) {
				for (j = -1; j < 2; j++) {
					if (i == 0 && j == 0) {
						continue;
					}
					text_start_x += i;
					text_start_y += j;
					set_foreground_color(default_outline_color.get(*state));
					draw_mode = OUTLINE;
					draw_text();
					text_start_x -= i;
					text_start_y -= j;
				}
			}
		}

		set_foreground_color(default_color.get(*state));
	}
#endif /* BUILD_X11 */
	draw_mode = FG;
	draw_text();
#if defined(BUILD_X11) && defined(BUILD_XDBE)
	if (out_to_x.get(*state)) {
		xdbe_swap_buffers();
	}
#endif /* BUILD_X11 && BUILD_XDBE */
	if(overwrite_fpointer) {
		fclose(overwrite_fpointer);
		overwrite_fpointer = 0;
	}
	if (append_fpointer) {
		fclose(append_fpointer);
		append_fpointer = 0;
	}
}

#ifdef BUILD_X11
static void clear_text(int exposures)
{
#ifdef BUILD_XDBE
	if (use_xdbe.get(*state)) {
		/* The swap action is XdbeBackground, which clears */
		return;
	} else
#endif
	if (display && window.window) { // make sure these are !null
		/* there is some extra space for borders and outlines */
		int border_total = get_border_total();

		XClearArea(display, window.window, text_start_x - border_total, 
			text_start_y - border_total, text_width + 2*border_total,
			text_height + 2*border_total, exposures ? True : 0);
	}
}
#endif /* BUILD_X11 */

static int need_to_update;

/* update_text() generates new text and clears old text area */
static void update_text(void)
{
#ifdef BUILD_IMLIB2
	cimlib_cleanup();
#endif /* BUILD_IMLIB2 */
	generate_text();
#ifdef BUILD_X11
	if (out_to_x.get(*state))
		clear_text(1);
#endif /* BUILD_X11 */
	need_to_update = 1;
#ifdef BUILD_LUA
	llua_update_info(&info, update_interval);
#endif /* BUILD_LUA */
}

#ifdef HAVE_SYS_INOTIFY_H
int inotify_fd;
#endif

static void main_loop(void)
{
	int terminate = 0;
#ifdef SIGNAL_BLOCKING
	sigset_t newmask, oldmask;
#endif
	double t;
#ifdef HAVE_SYS_INOTIFY_H
	int inotify_config_wd = -1;
#define INOTIFY_EVENT_SIZE  (sizeof(struct inotify_event))
#define INOTIFY_BUF_LEN     (20 * (INOTIFY_EVENT_SIZE + 16))
	char inotify_buff[INOTIFY_BUF_LEN];
#endif /* HAVE_SYS_INOTIFY_H */


#ifdef SIGNAL_BLOCKING
	sigemptyset(&newmask);
	sigaddset(&newmask, SIGINT);
	sigaddset(&newmask, SIGTERM);
	sigaddset(&newmask, SIGUSR1);
#endif

	last_update_time = 0.0;
	next_update_time = get_time();
	info.looped = 0;
	while (terminate == 0 && (total_run_times == 0 || info.looped < total_run_times)) {
		if(update_interval_bat != NOBATTERY && update_interval_bat != update_interval_old) {
			char buf[64];

			get_battery_short_status(buf, 64, "BAT0");
			if(buf[0] == 'D') {
				update_interval = update_interval_bat;
			} else {
				update_interval = update_interval_old;
			}
		}
		info.looped++;

#ifdef SIGNAL_BLOCKING
		/* block signals.  we will inspect for pending signals later */
		if (sigprocmask(SIG_BLOCK, &newmask, &oldmask) < 0) {
			CRIT_ERR(NULL, NULL, "unable to sigprocmask()");
		}
#endif

#ifdef BUILD_X11
		if (out_to_x.get(*state)) {
			XFlush(display);

			/* wait for X event or timeout */

			if (!XPending(display)) {
				fd_set fdsr;
				struct timeval tv;
				int s;
				t = next_update_time - get_time();

				if (t < 0) {
					t = 0;
				} else if (t > update_interval) {
					t = update_interval;
				}

				tv.tv_sec = (long) t;
				tv.tv_usec = (long) (t * 1000000) % 1000000;
				FD_ZERO(&fdsr);
				FD_SET(ConnectionNumber(display), &fdsr);

				s = select(ConnectionNumber(display) + 1, &fdsr, 0, 0, &tv);
				if (s == -1) {
					if (errno != EINTR) {
						NORM_ERR("can't select(): %s", strerror(errno));
					}
				} else {
					/* timeout */
					if (s == 0) {
						update_text();
					}
				}
			}

			if (need_to_update) {
#ifdef OWN_WINDOW
				int wx = window.x, wy = window.y;
#endif

				need_to_update = 0;
				selected_font = 0;
				update_text_area();

#ifdef OWN_WINDOW
				if (own_window.get(*state)) {
					int changed = 0;
					int border_total = get_border_total();

					/* resize window if it isn't right size */
					if (!fixed_size
							&& (text_width + 2*border_total != window.width
								|| text_height + 2*border_total != window.height)) {
						window.width = text_width + 2*border_total;
						window.height = text_height + 2*border_total;
						draw_stuff(); /* redraw everything in our newly sized window */
						XResizeWindow(display, window.window, window.width,
								window.height); /* resize window */
						set_transparent_background(window.window);
#ifdef BUILD_XDBE
						/* swap buffers */
						xdbe_swap_buffers();
#endif

						changed++;
#ifdef BUILD_LUA
						/* update lua window globals */
						llua_update_window_table(text_start_x, text_start_y, text_width, text_height);
#endif /* BUILD_LUA */
					}

					/* move window if it isn't in right position */
					if (!fixed_pos && (window.x != wx || window.y != wy)) {
						XMoveWindow(display, window.window, window.x, window.y);
						changed++;
					}

					/* update struts */
					if (changed && own_window_type.get(*state) == TYPE_PANEL) {
						int sidenum = -1;

						fprintf(stderr, PACKAGE_NAME": defining struts\n");
						fflush(stderr);

						switch (text_alignment.get(*state)) {
							case TOP_LEFT:
							case TOP_RIGHT:
							case TOP_MIDDLE:
								{
									sidenum = 2;
									break;
								}
							case BOTTOM_LEFT:
							case BOTTOM_RIGHT:
							case BOTTOM_MIDDLE:
								{
									sidenum = 3;
									break;
								}
							case MIDDLE_LEFT:
								{
									sidenum = 0;
									break;
								}
							case MIDDLE_RIGHT:
								{
									sidenum = 1;
									break;
								}

							case NONE: case MIDDLE_MIDDLE: /* XXX What about these? */;
						}

						set_struts(sidenum);
					}
				}
#endif

				clear_text(1);

#ifdef BUILD_XDBE
				if (use_xdbe.get(*state)) {
					XRectangle r;
					int border_total = get_border_total();

					r.x = text_start_x - border_total;
					r.y = text_start_y - border_total;
					r.width = text_width + 2*border_total;
					r.height = text_height + 2*border_total;
					XUnionRectWithRegion(&r, x11_stuff.region, x11_stuff.region);
				}
#endif
			}

			/* handle X events */
			while (XPending(display)) {
				XEvent ev;

				XNextEvent(display, &ev);
				switch (ev.type) {
					case Expose:
					{
						XRectangle r;
						r.x = ev.xexpose.x;
						r.y = ev.xexpose.y;
						r.width = ev.xexpose.width;
						r.height = ev.xexpose.height;
						XUnionRectWithRegion(&r, x11_stuff.region, x11_stuff.region);
						break;
					}

					case PropertyNotify:
					{
						if ( ev.xproperty.state == PropertyNewValue ) {
							get_x11_desktop_info( ev.xproperty.display, ev.xproperty.atom );
						}
						break;
					}

#ifdef OWN_WINDOW
					case ReparentNotify:
						/* make background transparent */
						if (own_window.get(*state)) {
							set_transparent_background(window.window);
						}
						break;

					case ConfigureNotify:
						if (own_window.get(*state)) {
							/* if window size isn't what expected, set fixed size */
							if (ev.xconfigure.width != window.width
									|| ev.xconfigure.height != window.height) {
								if (window.width != 0 && window.height != 0) {
									fixed_size = 1;
								}

								/* clear old stuff before screwing up
								 * size and pos */
								clear_text(1);

								{
									XWindowAttributes attrs;
									if (XGetWindowAttributes(display,
											window.window, &attrs)) {
										window.width = attrs.width;
										window.height = attrs.height;
									}
								}

								int border_total = get_border_total();

								text_width = window.width - 2*border_total;
								text_height = window.height - 2*border_total;
								if (text_width > maximum_width
										&& maximum_width > 0) {
									text_width = maximum_width;
								}
							}

							/* if position isn't what expected, set fixed pos
							 * total_updates avoids setting fixed_pos when window
							 * is set to weird locations when started */
							/* // this is broken
							if (total_updates >= 2 && !fixed_pos
									&& (window.x != ev.xconfigure.x
									|| window.y != ev.xconfigure.y)
									&& (ev.xconfigure.x != 0
									|| ev.xconfigure.y != 0)) {
								fixed_pos = 1;
							} */
						}
						break;

					case ButtonPress:
						if (own_window.get(*state)) {
							/* if an ordinary window with decorations */
							if ((own_window_type.get(*state) == TYPE_NORMAL &&
										not TEST_HINT(own_window_hints.get(*state),
													HINT_UNDECORATED)) ||
									own_window_type.get(*state) == TYPE_DESKTOP) {
								/* allow conky to hold input focus. */
								break;
							} else {
								/* forward the click to the desktop window */
								XUngrabPointer(display, ev.xbutton.time);
								ev.xbutton.window = window.desktop;
								ev.xbutton.x = ev.xbutton.x_root;
								ev.xbutton.y = ev.xbutton.y_root;
								XSendEvent(display, ev.xbutton.window, False,
									ButtonPressMask, &ev);
								XSetInputFocus(display, ev.xbutton.window,
									RevertToParent, ev.xbutton.time);
							}
						}
						break;

					case ButtonRelease:
						if (own_window.get(*state)) {
							/* if an ordinary window with decorations */
							if ((own_window_type.get(*state) == TYPE_NORMAL) &&
									not TEST_HINT(own_window_hints.get(*state), HINT_UNDECORATED)) {
								/* allow conky to hold input focus. */
								break;
							} else {
								/* forward the release to the desktop window */
								ev.xbutton.window = window.desktop;
								ev.xbutton.x = ev.xbutton.x_root;
								ev.xbutton.y = ev.xbutton.y_root;
								XSendEvent(display, ev.xbutton.window, False,
									ButtonReleaseMask, &ev);
							}
						}
						break;

#endif

					default:
#ifdef BUILD_XDAMAGE
						if (ev.type == x11_stuff.event_base + XDamageNotify) {
							XDamageNotifyEvent *dev = (XDamageNotifyEvent *) &ev;

							XFixesSetRegion(display, x11_stuff.part, &dev->area, 1);
							XFixesUnionRegion(display, x11_stuff.region2, x11_stuff.region2, x11_stuff.part);
						}
#endif /* BUILD_XDAMAGE */
						break;
				}
			}

#ifdef BUILD_XDAMAGE
			XDamageSubtract(display, x11_stuff.damage, x11_stuff.region2, None);
			XFixesSetRegion(display, x11_stuff.region2, 0, 0);
#endif /* BUILD_XDAMAGE */

			/* XDBE doesn't seem to provide a way to clear the back buffer
			 * without interfering with the front buffer, other than passing
			 * XdbeBackground to XdbeSwapBuffers. That means that if we're
			 * using XDBE, we need to redraw the text even if it wasn't part of
			 * the exposed area. OTOH, if we're not going to call draw_stuff at
			 * all, then no swap happens and we can safely do nothing. */

			if (!XEmptyRegion(x11_stuff.region)) {
#ifdef BUILD_XDBE
				if (use_xdbe.get(*state)) {
					XRectangle r;
					int border_total = get_border_total();

					r.x = text_start_x - border_total;
					r.y = text_start_y - border_total;
					r.width = text_width + 2*border_total;
					r.height = text_height + 2*border_total;
					XUnionRectWithRegion(&r, x11_stuff.region, x11_stuff.region);
				}
#endif
				XSetRegion(display, window.gc, x11_stuff.region);
#ifdef BUILD_XFT
				if (use_xft.get(*state)) {
					XftDrawSetClip(window.xftdraw, x11_stuff.region);
				}
#endif
				draw_stuff();
				XDestroyRegion(x11_stuff.region);
				x11_stuff.region = XCreateRegion();
			}
		} else {
#endif /* BUILD_X11 */
			t = (next_update_time - get_time()) * 1000000;
			if(t > 0) usleep((useconds_t)t);
			update_text();
			draw_stuff();
#ifdef BUILD_NCURSES
			if(out_to_ncurses.get(*state)) {
				refresh();
				clear();
			}
#endif
#ifdef BUILD_X11
		}
#endif /* BUILD_X11 */

#ifdef SIGNAL_BLOCKING
		/* unblock signals of interest and let handler fly */
		if (sigprocmask(SIG_SETMASK, &oldmask, NULL) < 0) {
			CRIT_ERR(NULL, NULL, "unable to sigprocmask()");
		}
#endif

		switch (g_signal_pending) {
			case SIGHUP:
			case SIGUSR1:
				NORM_ERR("received SIGHUP or SIGUSR1. reloading the config file.");
				reload_config();
				break;
			case SIGINT:
			case SIGTERM:
				NORM_ERR("received SIGINT or SIGTERM to terminate. bye!");
				terminate = 1;
#ifdef BUILD_X11
				if (out_to_x.get(*state)) {
					XDestroyRegion(x11_stuff.region);
					x11_stuff.region = NULL;
#ifdef BUILD_XDAMAGE
					XDamageDestroy(display, x11_stuff.damage);
					XFixesDestroyRegion(display, x11_stuff.region2);
					XFixesDestroyRegion(display, x11_stuff.part);
#endif /* BUILD_XDAMAGE */
				}
#endif /* BUILD_X11 */
				free_and_zero(overwrite_file);
				free_and_zero(append_file);
				break;
			default:
				/* Reaching here means someone set a signal
				 * (SIGXXXX, signal_handler), but didn't write any code
				 * to deal with it.
				 * If you don't want to handle a signal, don't set a handler on
				 * it in the first place. */
				if (g_signal_pending) {
					NORM_ERR("ignoring signal (%d)", g_signal_pending);
				}
				break;
		}
#ifdef HAVE_SYS_INOTIFY_H
		if (!disable_auto_reload.get(*state) && inotify_fd != -1
						&& inotify_config_wd == -1 && !current_config.empty()) {
			inotify_config_wd = inotify_add_watch(inotify_fd,
					current_config.c_str(),
					IN_MODIFY);
		}
		if (!disable_auto_reload.get(*state) && inotify_fd != -1
						&& inotify_config_wd != -1 && !current_config.empty()) {
			int len = 0, idx = 0;
			fd_set descriptors;
			struct timeval time_to_wait;

			FD_ZERO(&descriptors);
			FD_SET(inotify_fd, &descriptors);

			time_to_wait.tv_sec = time_to_wait.tv_usec = 0;

			select(inotify_fd + 1, &descriptors, NULL, NULL, &time_to_wait);
			if (FD_ISSET(inotify_fd, &descriptors)) {
				/* process inotify events */
				len = read(inotify_fd, inotify_buff, INOTIFY_BUF_LEN);
				while (len > 0 && idx < len) {
					struct inotify_event *ev = (struct inotify_event *) &inotify_buff[idx];
					if (ev->wd == inotify_config_wd && (ev->mask & IN_MODIFY || ev->mask & IN_IGNORED)) {
						/* current_config should be reloaded */
						NORM_ERR("'%s' modified, reloading...", current_config.c_str());
						reload_config();
						if (ev->mask & IN_IGNORED) {
							/* for some reason we get IN_IGNORED here
							 * sometimes, so we need to re-add the watch */
							inotify_config_wd = inotify_add_watch(inotify_fd,
									current_config.c_str(),
									IN_MODIFY);
						}
						break;
					}
#ifdef BUILD_LUA
					else {
						llua_inotify_query(ev->wd, ev->mask);
					}
#endif /* BUILD_LUA */
					idx += INOTIFY_EVENT_SIZE + ev->len;
				}
			}
		} else if (disable_auto_reload.get(*state) && inotify_fd != -1) {
			inotify_rm_watch(inotify_fd, inotify_config_wd);
			close(inotify_fd);
			inotify_fd = inotify_config_wd = 0;
		}
#endif /* HAVE_SYS_INOTIFY_H */

#ifdef BUILD_LUA
		llua_update_info(&info, update_interval);
#endif /* BUILD_LUA */
		g_signal_pending = 0;
	}
	clean_up(current_mail_spool, NULL);

#ifdef HAVE_SYS_INOTIFY_H
	if (inotify_fd != -1) {
		inotify_rm_watch(inotify_fd, inotify_config_wd);
		close(inotify_fd);
		inotify_fd = inotify_config_wd = 0;
	}
#endif /* HAVE_SYS_INOTIFY_H */
}

void initialisation(int argc, char** argv);

	/* reload the config file */
static void reload_config(void)
{
	clean_up(NULL, NULL);
	sleep(1); /* slight pause */
	initialisation(argc_copy, argv_copy);
}

#ifdef BUILD_X11
void clean_up_x11(void)
{
	if(window_created == 1) {
		int border_total = get_border_total();

		XClearArea(display, window.window, text_start_x - border_total,
			text_start_y - border_total, text_width + 2*border_total,
			text_height + 2*border_total, 0);
	}
	destroy_window();
	free_fonts();
	if(x11_stuff.region) {
		XDestroyRegion(x11_stuff.region);
		x11_stuff.region = NULL;
	}
	if(display) {
		XCloseDisplay(display);
		display = NULL;
	}
	x_initialised = NO;
}
#endif

void free_specials(special_t *current) {
	if (current) {
		free_specials(current->next);
		if(current->type == GRAPH)
			free(current->graph);
		delete current;
		current = NULL;
	}
}

void clean_up_without_threads(void *memtofree1, void* memtofree2)
{
	conftree_empty(currentconffile);
	currentconffile = NULL;
	free_and_zero(memtofree1);
	free_and_zero(memtofree2);
	timed_thread::destroy_registered_threads();

	free_and_zero(info.cpu_usage);
#ifdef BUILD_X11
	if (x_initialised == YES) {
		clean_up_x11();
	}else{
		free(fonts);	//in set_default_configurations a font is set but not loaded
		font_count = -1;
	}

#ifdef BUILD_NVIDIA
	set_nvidia_display(NULL);
#endif
#endif /* BUILD_X11 */

	if (info.first_process) {
		free_all_processes();
		info.first_process = NULL;
	}

	free_text_objects(&global_root_object);
	free_and_zero(tmpstring1);
	free_and_zero(tmpstring2);
	free_and_zero(text_buffer);
	free_and_zero(global_text);

#ifdef BUILD_PORT_MONITORS
	tcp_portmon_clear();
#endif
#ifdef BUILD_CURL
	ccurl_free_info();
#endif
#ifdef BUILD_RSS
	rss_free_info();
#endif
#if defined BUILD_WEATHER_METAR || defined BUILD_WEATHER_XOAP
	weather_free_info();
#endif
#ifdef BUILD_LUA
	llua_shutdown_hook();
	llua_close();
#endif /* BUILD_LUA */
#ifdef BUILD_IMLIB2
	if (out_to_x.get(*state))
		cimlib_deinit();
#endif /* BUILD_IMLIB2 */
#if defined BUILD_WEATHER_XOAP || defined BUILD_RSS
	xmlCleanupParser();
#endif
#ifdef BUILD_MYSQL
	free_mysql_global();
#endif

	free_specials(specials);

	clear_net_stats();
	clear_diskio_stats();
	free_and_zero(global_cpu);

	conky::cleanup_config_settings(*state);
	state.reset();
}

void clean_up(void *memtofree1, void* memtofree2)
{
	free_update_callbacks();
	clean_up_without_threads(memtofree1, memtofree2);
}

static void set_default_configurations(void)
{
#ifdef BUILD_MPD
	char *mpd_env_host;
	char *mpd_env_port;
#endif /* BUILD_MPD */
	update_uname();
	total_run_times = 0;
	info.cpu_avg_samples = 2;
	info.net_avg_samples = 2;
	info.diskio_avg_samples = 2;
	info.memmax = 0;
	top_cpu = 0;
	top_mem = 0;
	top_time = 0;
#ifdef BUILD_IOSTATS
	top_io = 0;
#endif
	top_running = 0;
#ifdef BUILD_MPD
	mpd_env_host = getenv("MPD_HOST");
	mpd_env_port = getenv("MPD_PORT");

	if (!mpd_env_host || !strlen(mpd_env_host)) {
		mpd_set_host("localhost");
	} else {
		/* MPD_HOST environment variable is set */
		char *mpd_hostpart = strchr(mpd_env_host, '@');
		if (!mpd_hostpart) {
			mpd_set_host(mpd_env_host);
		} else {
			/* MPD_HOST contains a password */
			char *mpd_password = (char *)malloc(mpd_hostpart - mpd_env_host + 1);
			snprintf(mpd_password, mpd_hostpart - mpd_env_host + 1, "%s", mpd_env_host);

			if (!strlen(mpd_hostpart + 1)) {
				mpd_set_host("localhost");
			} else {
				mpd_set_host(mpd_hostpart + 1);
			}

			mpd_set_password(mpd_password, 1);
			free(mpd_password);
		}
	}


	if (!mpd_env_port || mpd_set_port(mpd_env_port)) {
		/* failed to set port from environment variable */
		mpd_set_port("6600");
	}
#endif /* BUILD_MPD */
#ifdef BUILD_XMMS2
	info.xmms2.artist = NULL;
	info.xmms2.album = NULL;
	info.xmms2.title = NULL;
	info.xmms2.genre = NULL;
	info.xmms2.comment = NULL;
	info.xmms2.url = NULL;
	info.xmms2.status = NULL;
	info.xmms2.playlist = NULL;
#endif /* BUILD_XMMS2 */
#ifdef BUILD_X11
	state->pushboolean(true);
	out_to_x.lua_set(*state);
#else
	state->pushboolean(true);
	out_to_stdout.lua_set(*state);
#endif
#ifdef BUILD_X11
	set_first_font("6x10");
	minimum_width = 5;
	minimum_height = 5;
	maximum_width = 0;
	stippled_borders = 0;
#endif /* BUILD_X11 */

	free(current_mail_spool);
	{
		char buf[256];

		variable_substitute(MAIL_FILE, buf, 256);
		if (buf[0] != '\0') {
			current_mail_spool = strndup(buf, text_buffer_size);
		}
	}

	set_update_interval(3);
	update_interval_bat = NOBATTERY;
	info.music_player_interval = 1.0;
	info.users.number = 1;

#ifdef BUILD_PORT_MONITORS
	/* set default connection limit */
	tcp_portmon_set_max_connections(0);
#endif
}

/* returns 1 if you can overwrite or create the file at 'path' */
static bool overwrite_works(const char *path)
{
	FILE *filepointer;

	if (!(filepointer = fopen(path, "w")))
		return false;
	fclose(filepointer);
	return true;
}

/* returns 1 if you can append or create the file at 'path' */
static bool append_works(const char *path)
{
	FILE *filepointer;

	if (!(filepointer = fopen(path, "a")))
		return false;
	fclose(filepointer);
	return true;
}

#ifdef BUILD_X11
static void X11_create_window(void)
{
	if (out_to_x.get(*state)) {
		setup_fonts();
		load_fonts();
		update_text_area();	/* to position text/window on screen */

#ifdef OWN_WINDOW
		if (own_window.get(*state)) {
			if (not fixed_pos)
				XMoveWindow(display, window.window, window.x, window.y);

			set_transparent_background(window.window);
		}
#endif

		create_gc();

		draw_stuff();

		x11_stuff.region = XCreateRegion();
#ifdef BUILD_XDAMAGE
		if (!XDamageQueryExtension(display, &x11_stuff.event_base, &x11_stuff.error_base)) {
			NORM_ERR("Xdamage extension unavailable");
		}
		x11_stuff.damage = XDamageCreate(display, window.window, XDamageReportNonEmpty);
		x11_stuff.region2 = XFixesCreateRegionFromWindow(display, window.window, 0);
		x11_stuff.part = XFixesCreateRegionFromWindow(display, window.window, 0);
#endif /* BUILD_XDAMAGE */

		selected_font = 0;
		update_text_area();	/* to get initial size of the window */
	}
#ifdef BUILD_LUA
	/* setup lua window globals */
	llua_setup_window_table(text_start_x, text_start_y, text_width, text_height);
#endif /* BUILD_LUA */
}
#endif /* BUILD_X11 */

#define CONF_ERR NORM_ERR("%s: %d: config file error", f, line)
#define CONF_ERR2(a) NORM_ERR("%s: %d: config file error: %s", f, line, a)
#define CONF2(a) if (strcasecmp(name, a) == 0)
#define CONF(a) else CONF2(a)
#define CONF3(a, b) else if (strcasecmp(name, a) == 0 \
		|| strcasecmp(name, b) == 0)
#define CONF_CONTINUE 1
#define CONF_BREAK 2
#define CONF_BUFF_SIZE 512

static FILE *open_config_file(const char *f)
{
#ifdef BUILD_BUILTIN_CONFIG
	if (!strcmp(f, "==builtin==")) {
		return conf_cookie_open();
	} else
#endif /* BUILD_BUILTIN_CONFIG */
		return fopen(f, "r");
}

static int do_config_step(int *line, FILE *fp, char *buf, char **name, char **value)
{
	char *p, *p2;
	(*line)++;
	if (fgets(buf, CONF_BUFF_SIZE, fp) == NULL) {
		return CONF_BREAK;
	}
	remove_comments(buf);

	p = buf;

	/* skip spaces */
	while (*p && isspace((int) *p)) {
		p++;
	}
	if (*p == '\0') {
		return CONF_CONTINUE;	/* empty line */
	}

	*name = p;

	/* skip name */
	p2 = p;
	while (*p2 && !isspace((int) *p2)) {
		p2++;
	}
	if (*p2 != '\0') {
		*p2 = '\0';	/* break at name's end */
		p2++;
	}

	/* get value */
	if (*p2) {
		p = p2;
		while (*p && isspace((int) *p)) {
			p++;
		}

		*value = p;

		p2 = *value + strlen(*value);
		while (isspace((int) *(p2 - 1))) {
			*--p2 = '\0';
		}
	} else {
		*value = 0;
	}
	return 0;
}

char load_config_file(const char *f)
{
	int line = 0;
	FILE *fp;

	fp = open_config_file(f);
	if (!fp) {
		return FALSE;
	}
	DBGP("reading contents from config file '%s'", f);

	while (!feof(fp)) {
		char buff[CONF_BUFF_SIZE], *name, *value;
		int ret = do_config_step(&line, fp, buff, &name, &value);
		if (ret == CONF_BREAK) {
			break;
		} else if (ret == CONF_CONTINUE) {
			continue;
		}

<<<<<<< HEAD
		// start the whole if-then-else-if cascade
		if (false) {}
=======
#ifdef BUILD_X11
		CONF2("out_to_x") {
			if (string_to_bool(value)) {
				output_methods &= TO_X;
			} else {
				clean_up_x11();
				output_methods &= ~TO_X;
				x_initialised = NEVER;
			}
		}
		CONF("display") {
			if (!value || x_initialised == YES) {
				CONF_ERR;
			} else {
				free_and_zero(disp);
				disp = strdup(value);
			}
		}
#ifdef BUILD_NVIDIA
		CONF("nvidia_display") {
			if(value)
				set_nvidia_display(value);
		}
#endif
		CONF("alignment") {
			setalignment(&text_alignment, value, f, line, true);
		}
		CONF("background") {
			fork_to_background = string_to_bool(value);
		}
#else
		CONF2("background") {
			fork_to_background = string_to_bool(value);
		}
#endif /* BUILD_X11 */
#ifdef BUILD_X11
		CONF("show_graph_scale") {
			show_graph_scale = string_to_bool(value);
		}
		CONF("show_graph_range") {
			show_graph_range = string_to_bool(value);
		}
		CONF("border_inner_margin") {
			if (value) {
				window.border_inner_margin = strtol(value, 0, 0);
				if (window.border_inner_margin < 0) window.border_inner_margin = 0;
			} else {
				CONF_ERR;
			}
		}
		CONF("border_outer_margin") {
			if (value) {
				window.border_outer_margin = strtol(value, 0, 0);
				if (window.border_outer_margin < 0) window.border_outer_margin = 0;
			} else {
				CONF_ERR;
			}
		}
		CONF("border_width") {
			if (value) {
				window.border_width = strtol(value, 0, 0);
				if (window.border_width < 0) window.border_width = 0;
			} else {
				CONF_ERR;
			}
		}
#endif /* BUILD_X11 */
#define TEMPLATE_CONF(n) \
		CONF("template"#n) { \
			if (set_template(n, value)) \
				CONF_ERR; \
		}
		TEMPLATE_CONF(0)
		TEMPLATE_CONF(1)
		TEMPLATE_CONF(2)
		TEMPLATE_CONF(3)
		TEMPLATE_CONF(4)
		TEMPLATE_CONF(5)
		TEMPLATE_CONF(6)
		TEMPLATE_CONF(7)
		TEMPLATE_CONF(8)
		TEMPLATE_CONF(9)
>>>>>>> 6b45fe1e
		CONF("imap") {
			if (value) {
				parse_global_imap_mail_args(value);
			} else {
				CONF_ERR;
			}
		}
		CONF("pop3") {
			if (value) {
				parse_global_pop3_mail_args(value);
			} else {
				CONF_ERR;
			}
		}
		CONF("default_bar_size") {
			char err = 0;
			if (value) {
				if (sscanf(value, "%d %d", &default_bar_width, &default_bar_height) != 2) {
					err = 1;
				}
			} else {
				err = 1;
			}
			if (err) {
				CONF_ERR2("default_bar_size takes 2 integer arguments (ie. 'default_bar_size 0 6')")
			}
		}
#ifdef BUILD_X11
		CONF("default_graph_size") {
			char err = 0;
			if (value) {
				if (sscanf(value, "%d %d", &default_graph_width, &default_graph_height) != 2) {
					err = 1;
				}
			} else {
				err = 1;
			}
			if (err) {
				CONF_ERR2("default_graph_size takes 2 integer arguments (ie. 'default_graph_size 0 6')")
			}
		}
		CONF("default_gauge_size") {
			char err = 0;
			if (value) {
				if (sscanf(value, "%d %d", &default_gauge_width, &default_gauge_height) != 2) {
					err = 1;
				}
			} else {
				err = 1;
			}
			if (err) {
				CONF_ERR2("default_gauge_size takes 2 integer arguments (ie. 'default_gauge_size 0 6')")
			}
		}
#endif
#ifdef BUILD_MPD
		CONF("mpd_host") {
			if (value) {
				mpd_set_host(value);
			} else {
				CONF_ERR;
			}
		}
		CONF("mpd_port") {
			if (value && mpd_set_port(value)) {
				CONF_ERR;
			}
		}
		CONF("mpd_password") {
			if (value) {
				mpd_set_password(value, 0);
			} else {
				CONF_ERR;
			}
		}
#endif /* BUILD_MPD */
		CONF("music_player_interval") {
			if (value) {
				info.music_player_interval = strtod(value, 0);
			} else {
				CONF_ERR;
			}
		}
#ifdef __OpenBSD__
		CONF("sensor_device") {
			if (value) {
				sensor_device = strtol(value, 0, 0);
			} else {
				CONF_ERR;
			}
		}
#endif
		CONF("cpu_avg_samples") {
			if (value) {
				cpu_avg_samples = strtol(value, 0, 0);
				if (cpu_avg_samples < 1 || cpu_avg_samples > 14) {
					CONF_ERR;
				} else {
					info.cpu_avg_samples = cpu_avg_samples;
				}
			} else {
				CONF_ERR;
			}
		}
		CONF("net_avg_samples") {
			if (value) {
				net_avg_samples = strtol(value, 0, 0);
				if (net_avg_samples < 1 || net_avg_samples > 14) {
					CONF_ERR;
				} else {
					info.net_avg_samples = net_avg_samples;
				}
			} else {
				CONF_ERR;
			}
		}
		CONF("diskio_avg_samples") {
			if (value) {
				diskio_avg_samples = strtol(value, 0, 0);
				if (diskio_avg_samples < 1 || diskio_avg_samples > 14) {
					CONF_ERR;
				} else {
					info.diskio_avg_samples = diskio_avg_samples;
				}
			} else {
				CONF_ERR;
			}
		}
		CONF("max_text_width") {
			max_text_width = atoi(value);
		}
		CONF("overwrite_file") {
			free_and_zero(overwrite_file);
			if (overwrite_works(value)) {
				overwrite_file = strdup(value);
				output_methods |= OVERWRITE_FILE;
			} else
				NORM_ERR("overwrite_file won't be able to create/overwrite '%s'", value);
		}
		CONF("append_file") {
			free_and_zero(append_file);
			if(append_works(value)) {
				append_file = strdup(value);
				output_methods |= APPEND_FILE;
			} else
				NORM_ERR("append_file won't be able to create/append '%s'", value);
		}
#ifdef BUILD_X11
#ifdef BUILD_XFT
		CONF("font") {
			if (value) {
				set_first_font(value);
			}
		}
		CONF("xftalpha") {
			if (value && font_count >= 0) {
				fonts[0].font_alpha = atof(value) * 65535.0;
			}
		}
		CONF("xftfont") {
			if (use_xft.get(*state)) {
#else
		CONF("xftfont") {
			/* xftfont silently ignored when no Xft */
		}
		CONF("xftalpha") {
			/* xftalpha is silently ignored when no Xft */
		}
		CONF("font") {
#endif
			if (value) {
				set_first_font(value);
			}
#ifdef BUILD_XFT
			}
#endif
		}
#endif /* BUILD_X11 */
		CONF("mail_spool") {
			if (value) {
				char buffer[256];

				variable_substitute(value, buffer, 256);

				if (buffer[0] != '\0') {
					free_and_zero(current_mail_spool);
					current_mail_spool = strndup(buffer, text_buffer_size);
				}
			} else {
				CONF_ERR;
			}
		}
#ifdef BUILD_X11
		CONF("minimum_size") {
			if (value) {
				if (sscanf(value, "%d %d", &minimum_width, &minimum_height)
						!= 2) {
					if (sscanf(value, "%d", &minimum_width) != 1) {
						CONF_ERR;
					}
				}
			} else {
				CONF_ERR;
			}
		}
		CONF("maximum_width") {
			if (value) {
				if (sscanf(value, "%d", &maximum_width) != 1) {
					CONF_ERR;
				}
			} else {
				CONF_ERR;
			}
		}
#endif /* BUILD_X11 */
		CONF("top_name_width") {
			if (set_top_name_width(value))
				CONF_ERR;
		}
#ifdef HDDTEMP
		CONF("hddtemp_host") {
			set_hddtemp_host(value);
		}
		CONF("hddtemp_port") {
			set_hddtemp_port(value);
		}
#endif /* HDDTEMP */
		CONF("pad_percents") {
			pad_percents = atoi(value);
		}
#ifdef BUILD_X11
		CONF("stippled_borders") {
			if (value) {
				stippled_borders = strtol(value, 0, 0);
			} else {
				stippled_borders = 4;
			}
		}
#ifdef BUILD_IMLIB2
		CONF("imlib_cache_size") {
			if (value) {
				cimlib_set_cache_size(atoi(value));
			}
		}
		CONF("imlib_cache_flush_interval") {
			if (value) {
				cimlib_set_cache_flush_interval(atoi(value));
			}
		}
#endif /* BUILD_IMLIB2 */
#endif /* BUILD_X11 */
		CONF("update_interval_on_battery") {
			if (value) {
				update_interval_bat = strtod(value, 0);
			} else {
				CONF_ERR;
			}
		}
		CONF("update_interval") {
			if (value) {
				set_update_interval(strtod(value, 0));
			} else {
				CONF_ERR;
			}
			if (info.music_player_interval == 0) {
				// default to update_interval
				info.music_player_interval = update_interval;
			}
		}
		CONF("total_run_times") {
			if (value) {
				total_run_times = strtod(value, 0);
			} else {
				CONF_ERR;
			}
		}
		CONF("max_user_text") {
			if (value) {
				max_user_text = atoi(value);
			} else {
				CONF_ERR;
			}
		}
		CONF("text_buffer_size") {
			if (value) {
				text_buffer_size = atoi(value);
				if (text_buffer_size < DEFAULT_TEXT_BUFFER_SIZE) {
					NORM_ERR("text_buffer_size must be >=%i bytes", DEFAULT_TEXT_BUFFER_SIZE);
					text_buffer_size = DEFAULT_TEXT_BUFFER_SIZE;
				}
			} else {
				CONF_ERR;
			}
		}
		CONF("text") {
			free_and_zero(global_text);

			global_text = (char *) malloc(1);
			global_text[0] = '\0';

			while (!feof(fp)) {
				unsigned int l = strlen(global_text);
				unsigned int bl;
				char buf[CONF_BUFF_SIZE];

				if (fgets(buf, CONF_BUFF_SIZE, fp) == NULL) {
					break;
				}

				/* Remove \\-\n. */
				bl = strlen(buf);
				if (bl >= 2 && buf[bl-2] == '\\' && buf[bl-1] == '\n') {
					buf[bl-2] = '\0';
					bl -= 2;
					if (bl == 0) {
						continue;
					}
				}

				/* Check for continuation of \\-\n. */
				if (l > 0 && buf[0] == '\n' && global_text[l-1] == '\\') {
					global_text[l-1] = '\0';
					continue;
				}

				global_text = (char *) realloc(global_text, l + bl + 1);
				strcat(global_text, buf);

				if (strlen(global_text) > max_user_text) {
					break;
				}
			}
			global_text_lines = line + 1;
			break;
		}
#ifdef BUILD_PORT_MONITORS
		CONF("max_port_monitor_connections") {
			int max;
			if (!value || (sscanf(value, "%d", &max) != 1)) {
				/* an error. use default, warn and continue. */
				tcp_portmon_set_max_connections(0);
				CONF_ERR;
			} else if (tcp_portmon_set_max_connections(max)) {
				/* max is < 0, default has been set*/
				CONF_ERR;
			}
		}
#endif
		CONF("if_up_strictness") {
			if (!value) {
				NORM_ERR("incorrect if_up_strictness value, defaulting to 'up'");
				ifup_strictness = IFUP_UP;
			} else if (strcasecmp(value, "up") == EQUAL) {
				ifup_strictness = IFUP_UP;
			} else if (strcasecmp(value, "link") == EQUAL) {
				ifup_strictness = IFUP_LINK;
			} else if (strcasecmp(value, "address") == EQUAL) {
				ifup_strictness = IFUP_ADDR;
			} else {
				NORM_ERR("incorrect if_up_strictness value, defaulting to 'up'");
				ifup_strictness = IFUP_UP;
			}
		}

		CONF("temperature_unit") {
			if (!value) {
				NORM_ERR("config option 'temperature_unit' needs an argument, either 'celsius' or 'fahrenheit'");
			} else if (set_temp_output_unit(value)) {
				NORM_ERR("temperature_unit: incorrect argument");
			}
		}

#ifdef BUILD_LUA
		CONF("lua_load") {
			if (value) {
				char *ptr = strtok(value, " ");
				while (ptr) {
					llua_load(ptr);
					ptr = strtok(NULL, " ");
				}
			} else {
				CONF_ERR;
			}
		}
#ifdef BUILD_X11
		CONF("lua_draw_hook_pre") {
			if (value) {
				llua_set_draw_pre_hook(value);
			} else {
				CONF_ERR;
			}
		}
		CONF("lua_draw_hook_post") {
			if (value) {
				llua_set_draw_post_hook(value);
			} else {
				CONF_ERR;
			}
		}
		CONF("lua_startup_hook") {
			if (value) {
				llua_set_startup_hook(value);
			} else {
				CONF_ERR;
			}
		}
		CONF("lua_shutdown_hook") {
			if (value) {
				llua_set_shutdown_hook(value);
			} else {
				CONF_ERR;
			}
		}
#endif /* BUILD_X11 */
#endif /* BUILD_LUA */

		else {
			NORM_ERR("%s: %d: no such configuration: '%s'", f, line, name);
		}
	}

	fclose(fp);

	if (info.music_player_interval == 0) {
		// default to update_interval
		info.music_player_interval = update_interval;
	}
	if (!global_text) { // didn't supply any text
		CRIT_ERR(NULL, NULL, "missing text block in configuration; exiting");
	}
	if (!output_methods) {
		CRIT_ERR(0, 0, "no output_methods have been selected; exiting");
	}
#if defined(BUILD_NCURSES)
#if defined(BUILD_X11)
	if(out_to_x.get(*state)) {
		current_text_color = default_color.get(*state);
	}
	if (out_to_x.get(*state) && out_to_ncurses.get(*state)) {
		NORM_ERR("out_to_x and out_to_ncurses are incompatible, turning out_to_ncurses off");
		state->pushboolean(false);
		out_to_ncurses.lua_set(*state);
	}
#endif /* BUILD_X11 */
	if ((out_to_stdout.get(*state) || out_to_stderr.get(*state))
			&& out_to_ncurses.get(*state)) {
		NORM_ERR("out_to_ncurses conflicts with out_to_console and out_to_stderr, disabling the later ones");
		// XXX: this will need some rethinking
		state->pushboolean(false);
		out_to_stdout.lua_set(*state);
		state->pushboolean(false);
		out_to_stderr.lua_set(*state);
	}
#endif /* BUILD_NCURSES */
	return TRUE;
}

static void print_help(const char *prog_name) {
	printf("Usage: %s [OPTION]...\n"
			PACKAGE_NAME" is a system monitor that renders text on desktop or to own transparent\n"
			"window. Command line options will override configurations defined in config\n"
			"file.\n"
			"   -v, --version             version\n"
			"   -q, --quiet               quiet mode\n"
			"   -D, --debug               increase debugging output, ie. -DD for more debugging\n"
			"   -c, --config=FILE         config file to load\n"
#ifdef BUILD_BUILTIN_CONFIG
			"   -C, --print-config        print the builtin default config to stdout\n"
			"                             e.g. 'conky -C > ~/.conkyrc' will create a new default config\n"
#endif
			"   -d, --daemonize           daemonize, fork to background\n"
			"   -h, --help                help\n"
#ifdef BUILD_X11
			"   -a, --alignment=ALIGNMENT text alignment on screen, {top,bottom,middle}_{left,right,middle}\n"
			"   -f, --font=FONT           font to use\n"
			"   -X, --display=DISPLAY     X11 display to use\n"
#ifdef OWN_WINDOW
			"   -o, --own-window          create own window to draw\n"
#endif
#ifdef BUILD_XDBE
			"   -b, --double-buffer       double buffer (prevents flickering)\n"
#endif
			"   -w, --window-id=WIN_ID    window id to draw\n"
			"   -x X                      x position\n"
			"   -y Y                      y position\n"
#endif /* BUILD_X11 */
			"   -s, --for-scripts=TEXT    render TEXT on stdout and exit, enclose TEXT by single quotes\n"
			"   -S, --stdin-config        read configuration from stdin\n"
			"   -t, --text=TEXT           text to render, remember single quotes, like -t '$uptime'\n"
			"   -u, --interval=SECS       update interval\n"
			"   -i COUNT                  number of times to update "PACKAGE_NAME" (and quit)\n"
			"   -p, --pause=SECS          pause for SECS seconds at startup before doing anything\n",
			prog_name
	);
}

inline void reset_optind() {
#if defined(__FreeBSD__) || defined(__FreeBSD_kernel__) || defined(__OpenBSD__) \
		|| defined(__NetBSD__)
	optind = optreset = 1;
#else
	optind = 0;
#endif
}

/* : means that character before that takes an argument */
static const char *getopt_string = "vVqdDSs:t:u:i:hc:p:"
#ifdef BUILD_X11
	"x:y:w:a:f:X:"
#ifdef OWN_WINDOW
	"o"
#endif
#ifdef BUILD_XDBE
	"b"
#endif
#endif /* BUILD_X11 */
#ifdef BUILD_BUILTIN_CONFIG
	"C"
#endif
	;

static const struct option longopts[] = {
	{ "help", 0, NULL, 'h' },
	{ "version", 0, NULL, 'V' },
	{ "quiet", 0, NULL, 'q' },
	{ "debug", 0, NULL, 'D' },
	{ "config", 1, NULL, 'c' },
#ifdef BUILD_BUILTIN_CONFIG
	{ "print-config", 0, NULL, 'C' },
#endif
	{ "daemonize", 0, NULL, 'd' },
#ifdef BUILD_X11
	{ "alignment", 1, NULL, 'a' },
	{ "font", 1, NULL, 'f' },
	{ "display", 1, NULL, 'X' },
#ifdef OWN_WINDOW
	{ "own-window", 0, NULL, 'o' },
#endif
#ifdef BUILD_XDBE
	{ "double-buffer", 0, NULL, 'b' },
#endif
	{ "window-id", 1, NULL, 'w' },
#endif /* BUILD_X11 */
	{ "for-scripts", 1, NULL, 's' },
	{ "stdin-config", 0, NULL, 'S' },
	{ "text", 1, NULL, 't' },
	{ "interval", 1, NULL, 'u' },
	{ "pause", 1, NULL, 'p' },
	{ 0, 0, 0, 0 }
};

void set_current_config() {
	/* set configfile to stdin if that's requested or check if specified config file is valid */
	if(stdinconfig) {
		char mystdin[32];
#define CONKYSTDIN "/proc/%u/fd/0"
		sprintf(mystdin, CONKYSTDIN, getpid());
		current_config = mystdin;
	} else if (not current_config.empty()) {
		struct stat sb;
		if (stat(current_config.c_str(), &sb) ||
				(!S_ISREG(sb.st_mode) && !S_ISLNK(sb.st_mode))) {
			NORM_ERR("invalid configuration file '%s'\n", current_config.c_str());
			current_config.clear();
		}
	}

	/* load current_config, CONFIG_FILE or SYSTEM_CONFIG_FILE */

	if (current_config.empty()) {
		/* load default config file */
		FILE *fp;

		/* Try to use personal config file first */
		std::string buf = to_real_path(CONFIG_FILE);
		if (!buf.empty() && (fp = fopen(buf.c_str(), "r"))) {
			current_config = buf;
			fclose(fp);
		}

		/* Try to use system config file if personal config not readable */
		if (current_config.empty() && (fp = fopen(SYSTEM_CONFIG_FILE, "r"))) {
			current_config = SYSTEM_CONFIG_FILE;
			fclose(fp);
		}

		/* No readable config found */
		if (current_config.empty()) {
#define NOCFGFILEFOUND "no readable personal or system-wide config file found"
#ifdef BUILD_BUILTIN_CONFIG
			current_config = "==builtin==";
			NORM_ERR(NOCFGFILEFOUND
					", using builtin default");
#else
			CRIT_ERR(NULL, NULL, NOCFGFILEFOUND);
#endif /* ! CONF_OUTPUT */
		}
	}
}

void initialisation(int argc, char **argv) {
	struct sigaction act, oact;
	bool for_scripts = false;

	set_default_configurations();

	reset_optind();
	while (1) {
		int c = getopt_long(argc, argv, getopt_string, longopts, NULL);

		if (c == -1) {
			break;
		}else if (c == 's') {
			free_and_zero(global_text);
			global_text = strndup(optarg, max_user_text);
			convert_escapes(global_text);
			total_run_times = 1;

			state->pushboolean(true);
			out_to_stdout.lua_set(*state);
#ifdef BUILD_X11
			state->pushboolean(false);
			out_to_x.lua_set(*state);
#endif
			for_scripts = true;
		}
	}
	if(for_scripts == false) {
		set_current_config();
		load_config_file(current_config.c_str());
		currentconffile = conftree_add(currentconffile, current_config.c_str());
	}

#ifdef MAIL_FILE
	if (current_mail_spool == NULL) {
		char buf[256];

		variable_substitute(MAIL_FILE, buf, 256);

		if (buf[0] != '\0') {
			current_mail_spool = strndup(buf, text_buffer_size);
		}
	}
#endif

	/* handle other command line arguments */

	reset_optind();

#if defined(__FreeBSD__) || defined(__FreeBSD_kernel__)
	if ((kd = kvm_open("/dev/null", "/dev/null", "/dev/null", O_RDONLY,
			"kvm_open")) == NULL) {
		CRIT_ERR(NULL, NULL, "cannot read kvm");
	}
#endif

	while (1) {
		int c = getopt_long(argc, argv, getopt_string, longopts, NULL);
		int startup_pause;

		if (c == -1) {
			break;
		}

		switch (c) {
			case 'd':
				state->pushboolean(true);
				fork_to_background.lua_set(*state);
				break;
#ifdef BUILD_X11
			case 'f':
				set_first_font(optarg);
				break;
			case 'a':
				state->pushstring(optarg);
				text_alignment.lua_set(*state);
				break;
			case 'X':
				state->pushstring(optarg);
				display_name.lua_set(*state);
				break;

#ifdef OWN_WINDOW
			case 'o':
				state->pushboolean(true);
				own_window.lua_set(*state);
				break;
#endif
#ifdef BUILD_XDBE
			case 'b':
				state->pushboolean(true);
				use_xdbe.lua_set(*state);
				break;
#endif
#endif /* BUILD_X11 */
			case 't':
				free_and_zero(global_text);
				global_text = strndup(optarg, max_user_text);
				convert_escapes(global_text);
				break;

			case 'u':
				update_interval = strtod(optarg, 0);
				update_interval_old = update_interval;
				if (info.music_player_interval == 0) {
					// default to update_interval
					info.music_player_interval = update_interval;
				}
				break;

			case 'i':
				total_run_times = strtod(optarg, 0);
				break;
#ifdef BUILD_X11
			case 'x':
				state->pushstring(optarg);
				gap_x.lua_set(*state);
				break;

			case 'y':
				state->pushstring(optarg);
				gap_y.lua_set(*state);
				break;
#endif /* BUILD_X11 */
			case 'p':
				if (first_pass) {
					startup_pause = atoi(optarg);
					sleep(startup_pause);
				}
				break;

			case '?':
				exit(EXIT_FAILURE);
		}
	}

	/* generate text and get initial size */
	extract_variable_text(global_text);
	free_and_zero(global_text);
	/* fork */
	if (fork_to_background.get(*state) && first_pass) {
		int pid = fork();

		switch (pid) {
			case -1:
				NORM_ERR(PACKAGE_NAME": couldn't fork() to background: %s",
					strerror(errno));
				break;

			case 0:
				/* child process */
				usleep(25000);
				fprintf(stderr, "\n");
				fflush(stderr);
				break;

			default:
				/* parent process */
				fprintf(stderr, PACKAGE_NAME": forked to background, pid is %d\n",
					pid);
				fflush(stderr);
				exit(EXIT_SUCCESS);
		}
	}

	start_update_threading();

	text_buffer = (char*)malloc(max_user_text);
	memset(text_buffer, 0, max_user_text);
	tmpstring1 = (char*)malloc(text_buffer_size);
	memset(tmpstring1, 0, text_buffer_size);
	tmpstring2 = (char*)malloc(text_buffer_size);
	memset(tmpstring2, 0, text_buffer_size);

#ifdef BUILD_X11
	X11_create_window();
#endif /* BUILD_X11 */
#ifdef BUILD_LUA
	llua_setup_info(&info, update_interval);
#endif /* BUILD_LUA */
#ifdef BUILD_WEATHER_XOAP
	xmlInitParser();
#endif /* BUILD_WEATHER_XOAP */

	/* Set signal handlers */
	act.sa_handler = signal_handler;
	sigemptyset(&act.sa_mask);
	act.sa_flags = 0;
#ifdef SA_RESTART
	act.sa_flags |= SA_RESTART;
#endif

	if (		sigaction(SIGINT,  &act, &oact) < 0
			||	sigaction(SIGALRM, &act, &oact) < 0
			||	sigaction(SIGUSR1, &act, &oact) < 0
			||	sigaction(SIGHUP,  &act, &oact) < 0
			||	sigaction(SIGTERM, &act, &oact) < 0) {
		NORM_ERR("error setting signal handler: %s", strerror(errno));
	}

#ifdef BUILD_LUA
	llua_startup_hook();
#endif /* BUILD_LUA */
}

int main(int argc, char **argv)
{
	argc_copy = argc;
	argv_copy = argv;
	g_signal_pending = 0;
	max_user_text = MAX_USER_TEXT_DEFAULT;
	clear_net_stats();

#ifdef BUILD_PORT_MONITORS
	/* set default connection limit */
	tcp_portmon_set_max_connections(0);
#endif

	/* handle command line parameters that don't change configs */
#ifdef BUILD_X11
	if (!setlocale(LC_CTYPE, "")) {
		NORM_ERR("Can't set the specified locale!\nCheck LANG, LC_CTYPE, LC_ALL.");
	}
#endif /* BUILD_X11 */
	while (1) {
		int c = getopt_long(argc, argv, getopt_string, longopts, NULL);

		if (c == -1) {
			break;
		}

		switch (c) {
			case 'D':
				global_debug_level++;
				break;
			case 'v':
			case 'V':
				print_version(); /* doesn't return */
			case 'c':
				current_config = optarg;
				break;
			case 'S':
				stdinconfig = true;
				break;
			case 'q':
				if (!freopen("/dev/null", "w", stderr))
					CRIT_ERR(0, 0, "could not open /dev/null as stderr!");
				break;
			case 'h':
				print_help(argv[0]);
				return 0;
#ifdef BUILD_BUILTIN_CONFIG
			case 'C':
				print_defconfig();
				return 0;
#endif
#ifdef BUILD_X11
			case 'w':
				window.window = strtol(optarg, 0, 0);
				break;
#endif /* BUILD_X11 */

			case '?':
				exit(EXIT_FAILURE);
		}
	}

	set_current_config();

	state.reset(new lua::state);
	conky::export_symbols(*state);
	//////////// XXX ////////////////////////////////
	lua::state &l = *state;	
	try {
		l.loadstring(
				"print(conky.asnumber(conky.variables.asdf{}));\n"
				"print(conky.astext(conky.variables.asdf{}));\n"
				"print(conky.asnumber(conky.variables.zxcv{}));\n"
				"print(conky.variables.asdf{}.text);\n"
				"print(conky.variables.asdf{}.xxx);\n"
				"conky.config = { alignment='top_left', asdf=47, [42]=47, out_to_x=true,\n"
				"    own_window_hints='above, skip_taskbar',\n"
				"    background_colour='pink', own_window=true, double_buffer=true};\n"
				);
		l.call(0, 0);
		conky::set_config_settings(l);
		std::cout << "config.alignment = " << text_alignment.get(l) << std::endl;
		l.pushstring("X");
		text_alignment.lua_set(l);
		std::cout << "config.alignment = " << text_alignment.get(l) << std::endl;
		std::cout << "config.own_window_hints = " << own_window_hints.get(l) << std::endl;
		l.loadstring(
				"print('config.asdf = ', conky.config.asdf);\n"
				"conky.config.asdf = -42;\n"
				"print('config.asdf = ', conky.config.asdf);\n"
				"conky.config.alignment='asdf';\n"
				"print('config.alignment = ', conky.config.alignment);\n"
				"print('config.own_window_hints = ', conky.config.own_window_hints);\n"
				);
		l.call(0, 0);

		sleep(3);

		conky::cleanup_config_settings(*state);
		state.reset();
	}
	catch(std::exception &e) {
		std::cerr << "caught exception: " << e.what() << std::endl;
	}

#if 0
    try {
		l.pushvalue(lua::GLOBALSINDEX);
        l.pushnil();
        while(l.next(-2)) {
            if(l.isnumber(-2))
                std::cout << l.tonumber(-2);
			else if(l.isstring(-2))
				std::cout << '"' << l.tostring(-2) << '"';
            else
                std::cout << l.type_name(l.type(-2));
            std::cout << " -> ";

            if(l.isnumber(-1))
                std::cout << l.tonumber(-1);
			else if(l.isstring(-1))
				std::cout << '"' << l.tostring(-1) << '"';
            else
                std::cout << l.type_name(l.type(-1));
            std::cout << std::endl;
        }
    }
    catch(std::exception &e) {
        std::cerr << "caught exception: " << e.what() << std::endl;
    }
#endif
	return 0;
	//////////// XXX ////////////////////////////////

#ifdef BUILD_WEATHER_XOAP
	/* Load xoap keys, if existing */
	load_xoap_keys();
#endif /* BUILD_WEATHER_XOAP */

#ifdef HAVE_SYS_INOTIFY_H
	inotify_fd = inotify_init();
	if(inotify_fd != -1) {
		int fl;

		fl = fcntl(inotify_fd, F_GETFL);
		fcntl(inotify_fd, F_SETFL, fl | O_NONBLOCK);
	}
#endif /* HAVE_SYS_INOTIFY_H */

	initialisation(argc, argv);

	first_pass = 0; /* don't ever call fork() again */

	main_loop();

#if defined(__FreeBSD__) || defined(__FreeBSD_kernel__)
	kvm_close(kd);
#endif

#ifdef LEAKFREE_NCURSES
	_nc_free_and_exit(0);	//hide false memleaks
#endif
	return 0;

}

void alarm_handler(void) {
	if(childpid > 0) {
		kill(childpid, SIGTERM);
	}
}

static void signal_handler(int sig)
{
	/* signal handler is light as a feather, as it should be.
	 * we will poll g_signal_pending with each loop of conky
	 * and do any signal processing there, NOT here (except
	 * SIGALRM because this is caused when conky is hanging) */
	if(sig == SIGALRM) {
		alarm_handler();
	} else {
		g_signal_pending = sig;
	}
}<|MERGE_RESOLUTION|>--- conflicted
+++ resolved
@@ -2577,9 +2577,6 @@
 #if defined BUILD_WEATHER_XOAP || defined BUILD_RSS
 	xmlCleanupParser();
 #endif
-#ifdef BUILD_MYSQL
-	free_mysql_global();
-#endif
 
 	free_specials(specials);
 
@@ -2848,93 +2845,14 @@
 			continue;
 		}
 
-<<<<<<< HEAD
 		// start the whole if-then-else-if cascade
 		if (false) {}
-=======
-#ifdef BUILD_X11
-		CONF2("out_to_x") {
-			if (string_to_bool(value)) {
-				output_methods &= TO_X;
-			} else {
-				clean_up_x11();
-				output_methods &= ~TO_X;
-				x_initialised = NEVER;
-			}
-		}
-		CONF("display") {
-			if (!value || x_initialised == YES) {
-				CONF_ERR;
-			} else {
-				free_and_zero(disp);
-				disp = strdup(value);
-			}
-		}
 #ifdef BUILD_NVIDIA
 		CONF("nvidia_display") {
 			if(value)
 				set_nvidia_display(value);
 		}
 #endif
-		CONF("alignment") {
-			setalignment(&text_alignment, value, f, line, true);
-		}
-		CONF("background") {
-			fork_to_background = string_to_bool(value);
-		}
-#else
-		CONF2("background") {
-			fork_to_background = string_to_bool(value);
-		}
-#endif /* BUILD_X11 */
-#ifdef BUILD_X11
-		CONF("show_graph_scale") {
-			show_graph_scale = string_to_bool(value);
-		}
-		CONF("show_graph_range") {
-			show_graph_range = string_to_bool(value);
-		}
-		CONF("border_inner_margin") {
-			if (value) {
-				window.border_inner_margin = strtol(value, 0, 0);
-				if (window.border_inner_margin < 0) window.border_inner_margin = 0;
-			} else {
-				CONF_ERR;
-			}
-		}
-		CONF("border_outer_margin") {
-			if (value) {
-				window.border_outer_margin = strtol(value, 0, 0);
-				if (window.border_outer_margin < 0) window.border_outer_margin = 0;
-			} else {
-				CONF_ERR;
-			}
-		}
-		CONF("border_width") {
-			if (value) {
-				window.border_width = strtol(value, 0, 0);
-				if (window.border_width < 0) window.border_width = 0;
-			} else {
-				CONF_ERR;
-			}
-		}
-#endif /* BUILD_X11 */
-#define TEMPLATE_CONF(n) \
-		CONF("template"#n) { \
-			if (set_template(n, value)) \
-				CONF_ERR; \
-		}
-		TEMPLATE_CONF(0)
-		TEMPLATE_CONF(1)
-		TEMPLATE_CONF(2)
-		TEMPLATE_CONF(3)
-		TEMPLATE_CONF(4)
-		TEMPLATE_CONF(5)
-		TEMPLATE_CONF(6)
-		TEMPLATE_CONF(7)
-		TEMPLATE_CONF(8)
-		TEMPLATE_CONF(9)
->>>>>>> 6b45fe1e
 		CONF("imap") {
 			if (value) {
 				parse_global_imap_mail_args(value);
