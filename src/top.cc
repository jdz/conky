/* -*- mode: c++; c-basic-offset: 4; tab-width: 4; indent-tabs-mode: t -*-
 * vim: ts=4 sw=4 noet ai cindent syntax=cpp
 *
 * Conky, a system monitor, based on torsmo
 *
 * Any original torsmo code is licensed under the BSD license
 *
 * All code written since the fork of torsmo is licensed under the GPL
 *
 * Please see COPYING for details
 *
 * Copyright (c) 2005 Adi Zaimi, Dan Piponi <dan@tanelorn.demon.co.uk>,
 *					  Dave Clark <clarkd@skynet.ca>
 * Copyright (c) 2005-2010 Brenden Matthews, Philip Kovacs, et. al.
 *	(see AUTHORS)
 * All rights reserved.
 *
 * This program is free software: you can redistribute it and/or modify
 * it under the terms of the GNU General Public License as published by
 * the Free Software Foundation, either version 3 of the License, or
 * (at your option) any later version.
 *
 * This program is distributed in the hope that it will be useful,
 * but WITHOUT ANY WARRANTY; without even the implied warranty of
 * MERCHANTABILITY or FITNESS FOR A PARTICULAR PURPOSE.  See the
 * GNU General Public License for more details.
 * You should have received a copy of the GNU General Public License
 * along with this program.  If not, see <http://www.gnu.org/licenses/>.
 *
 */

#include "prioqueue.h"
#include "top.h"
#include "logging.h"
#include "setting.hh"

/* hash table size - always a power of 2 */
#define HTABSIZE 256

struct process *first_process = 0;

unsigned long g_time = 0;

static conky::simple_config_setting<bool> top_cpu_separate("top_cpu_separate", false, true);

/* a simple hash table to speed up find_process() */
struct proc_hash_entry {
	struct proc_hash_entry *next;
	struct process *proc;
};
static struct proc_hash_entry proc_hash_table[HTABSIZE];

static void hash_process(struct process *p)
{
	struct proc_hash_entry *phe;
	static char first_run = 1;
	int bucket;

	/* better make sure all next pointers are zero upon first access */
	if (first_run) {
		memset(proc_hash_table, 0, sizeof(struct proc_hash_entry) * HTABSIZE);
		first_run = 0;
	}

	/* get the bucket index */
	bucket = p->pid & (HTABSIZE - 1);

	/* insert a new element on bucket's top */
	phe = (struct proc_hash_entry *)malloc(sizeof(struct proc_hash_entry));
	phe->proc = p;
	phe->next = proc_hash_table[bucket].next;
	proc_hash_table[bucket].next = phe;
}

static void unhash_process(struct process *p)
{
	struct proc_hash_entry *phe, *tmp;

	/* get the bucket head */
	phe = &proc_hash_table[p->pid & (HTABSIZE - 1)];

	/* find the entry pointing to p and drop it */
	while (phe->next) {
		if (phe->next->proc == p) {
			tmp = phe->next;
			phe->next = phe->next->next;
			free(tmp);
			return;
		}
		phe = phe->next;
	}
}

static void __unhash_all_processes(struct proc_hash_entry *phe)
{
	if (phe->next)
		__unhash_all_processes(phe->next);
	free(phe->next);
}

static void unhash_all_processes(void)
{
	int i;

	for (i = 0; i < HTABSIZE; i++) {
		__unhash_all_processes(&proc_hash_table[i]);
		proc_hash_table[i].next = NULL;
	}
}

struct process *get_first_process(void)
{
	return first_process;
}

void free_all_processes(void)
{
	struct process *next = NULL, *pr = first_process;

	while (pr) {
		next = pr->next;
		free_and_zero(pr->name);
		free(pr);
		pr = next;
	}
	first_process = NULL;

	/* drop the whole hash table */
	unhash_all_processes();
}

struct process *get_process_by_name(const char *name)
{
	struct process *p = first_process;

	while (p) {
		if (p->name && !strcmp(p->name, name))
			return p;
		p = p->next;
	}
	return 0;
}

struct process *find_process(pid_t pid)
{
	struct proc_hash_entry *phe;

	phe = &proc_hash_table[pid & (HTABSIZE - 1)];
	while (phe->next) {
		if (phe->next->proc->pid == pid)
			return phe->next->proc;
		phe = phe->next;
	}
	return 0;
}

/* Create a new process object and insert it into the process list */
struct process *new_process(int p)
{
	struct process *process;
	process = (struct process *) malloc(sizeof(struct process));

	// clean up memory first
	memset(process, 0, sizeof(struct process));

	/* Do stitching necessary for doubly linked list */
	process->name = 0;
	process->previous = 0;
	process->next = first_process;
	if (process->next) {
		process->next->previous = process;
	}
	first_process = process;

	process->pid = p;
	process->time_stamp = 0;
	process->previous_user_time = ULONG_MAX;
	process->previous_kernel_time = ULONG_MAX;
#ifdef BUILD_IOSTATS
	process->previous_read_bytes = ULLONG_MAX;
	process->previous_write_bytes = ULLONG_MAX;
#endif /* BUILD_IOSTATS */
	process->counted = 1;

	/* process_find_name(process); */

	/* add the process to the hash table */
	hash_process(process);

	return process;
}

/******************************************
 * Functions							  *
 ******************************************/

/******************************************
 * Destroy and remove a process           *
 ******************************************/

static void delete_process(struct process *p)
{
#if defined(PARANOID)
	assert(p->id == 0x0badfeed);

	/*
	 * Ensure that deleted processes aren't reused.
	 */
	p->id = 0x007babe;
#endif /* defined(PARANOID) */

	/*
	 * Maintain doubly linked list.
	 */
	if (p->next)
		p->next->previous = p->previous;
	if (p->previous)
		p->previous->next = p->next;
	else
		first_process = p->next;

	free_and_zero(p->name);
	/* remove the process from the hash table */
	unhash_process(p);
	free(p);
}

/******************************************
 * Strip dead process entries			  *
 ******************************************/

static void process_cleanup(void)
{

	struct process *p = first_process;

	while (p) {
		struct process *current = p;

#if defined(PARANOID)
		assert(p->id == 0x0badfeed);
#endif /* defined(PARANOID) */

		p = p->next;
		/* Delete processes that have died */
		if (current->time_stamp != g_time) {
			delete_process(current);
		}
	}
}

/******************************************
<<<<<<< HEAD
 * Calculate cpu total					  *
 ******************************************/
#define TMPL_SHORTPROC "%*s %llu %llu %llu %llu"
#define TMPL_LONGPROC "%*s %llu %llu %llu %llu %llu %llu %llu %llu"

static unsigned long long calc_cpu_total(void)
{
	unsigned long long total = 0;
	unsigned long long t = 0;
	int rc;
	int ps;
	char line[BUFFER_LEN] = { 0 };
	unsigned long long cpu = 0;
	unsigned long long niceval = 0;
	unsigned long long systemval = 0;
	unsigned long long idle = 0;
	unsigned long long iowait = 0;
	unsigned long long irq = 0;
	unsigned long long softirq = 0;
	unsigned long long steal = 0;
	const char *template_ =
		KFLAG_ISSET(KFLAG_IS_LONGSTAT) ? TMPL_LONGPROC : TMPL_SHORTPROC;

	ps = open("/proc/stat", O_RDONLY);
	rc = read(ps, line, sizeof(line));
	close(ps);
	if (rc < 0) {
		return 0;
	}

	sscanf(line, template_, &cpu, &niceval, &systemval, &idle, &iowait, &irq,
			&softirq, &steal);
	total = cpu + niceval + systemval + idle + iowait + irq + softirq + steal;

	t = total - previous_total;
	previous_total = total;

	return t;
}

/******************************************
 * Calculate each processes cpu			  *
 ******************************************/

inline static void calc_cpu_each(unsigned long long total)
{
	float mul = 100.0;
	if(top_cpu_separate.get(*state))
		mul *= info.cpu_count;

	for(struct process *p = first_process; p; p = p->next)
		p->amount = mul * (p->user_time + p->kernel_time) / (float) total;
}

#ifdef BUILD_IOSTATS
static void calc_io_each(void)
{
	struct process *p;
	unsigned long long sum = 0;

	for (p = first_process; p; p = p->next)
		sum += p->read_bytes + p->write_bytes;

	if(sum == 0)
		sum = 1; /* to avoid having NANs if no I/O occured */
	for (p = first_process; p; p = p->next)
		p->io_perc = 100.0 * (p->read_bytes + p->write_bytes) / (float) sum;
}
#endif /* BUILD_IOSTATS */

/******************************************
=======
>>>>>>> e70df5e4
 * Find the top processes				  *
 ******************************************/

/* cpu comparison function for prio queue */
static int compare_cpu(void *va, void *vb)
{
	struct process *a = (struct process *)va, *b = (struct process *)vb;

	return b->amount - a->amount;
}

/* mem comparison function for prio queue */
static int compare_mem(void *va, void *vb)
{
	struct process *a = (struct process *)va, *b = (struct process *)vb;

	return b->rss - a->rss;
}

/* CPU time comparision function for prio queue */
static int compare_time(void *va, void *vb)
{
	struct process *a = (struct process *)va, *b = (struct process *)vb;

	return b->total_cpu_time - a->total_cpu_time;
}

#ifdef BUILD_IOSTATS
/* I/O comparision function for prio queue */
static int compare_io(void *va, void *vb)
{
	struct process *a = (struct process *)va, *b = (struct process *)vb;

	return b->io_perc - a->io_perc;
}
#endif /* BUILD_IOSTATS */

/* ****************************************************************** *
 * Get a sorted list of the top cpu hogs and top mem hogs.			  *
 * Results are stored in the cpu,mem arrays in decreasing order[0-9]. *
 * ****************************************************************** */

static void process_find_top(struct process **cpu, struct process **mem,
		struct process **ptime
#ifdef BUILD_IOSTATS
		, struct process **io
#endif /* BUILD_IOSTATS */
		)
{
	prio_queue_t cpu_queue, mem_queue, time_queue;
#ifdef BUILD_IOSTATS
	prio_queue_t io_queue;
#endif
	struct process *cur_proc = NULL;
	int i;

	if (!top_cpu && !top_mem && !top_time
#ifdef BUILD_IOSTATS
			&& !top_io
#endif /* BUILD_IOSTATS */
			&& !top_running
	   ) {
		return;
	}

	cpu_queue = init_prio_queue();
	pq_set_compare(cpu_queue, &compare_cpu);
	pq_set_max_size(cpu_queue, MAX_SP);

	mem_queue = init_prio_queue();
	pq_set_compare(mem_queue, &compare_mem);
	pq_set_max_size(mem_queue, MAX_SP);

	time_queue = init_prio_queue();
	pq_set_compare(time_queue, &compare_time);
	pq_set_max_size(time_queue, MAX_SP);

#ifdef BUILD_IOSTATS
	io_queue = init_prio_queue();
	pq_set_compare(io_queue, &compare_io);
	pq_set_max_size(io_queue, MAX_SP);
#endif

	/* g_time is the time_stamp entry for process.  It is updated when the
	 * process information is updated to indicate that the process is still
	 * alive (and must not be removed from the process list in
	 * process_cleanup()) */
	++g_time;

	/* OS-specific function updating process list */
	get_top_info();

	process_cleanup();			/* cleanup list from exited processes */

	cur_proc = first_process;

	while (cur_proc != NULL) {
		if (top_cpu) {
			insert_prio_elem(cpu_queue, cur_proc);
		}
		if (top_mem) {
			insert_prio_elem(mem_queue, cur_proc);
		}
		if (top_time) {
			insert_prio_elem(time_queue, cur_proc);
		}
#ifdef BUILD_IOSTATS
		if (top_io) {
			insert_prio_elem(io_queue, cur_proc);
		}
#endif /* BUILD_IOSTATS */
		cur_proc = cur_proc->next;
	}

	for (i = 0; i < MAX_SP; i++) {
		if (top_cpu)
			cpu[i] = (process*)pop_prio_elem(cpu_queue);
		if (top_mem)
			mem[i] = (process*)pop_prio_elem(mem_queue);
		if (top_time)
			ptime[i] = (process*)pop_prio_elem(time_queue);
#ifdef BUILD_IOSTATS
		if (top_io)
			io[i] = (process*)pop_prio_elem(io_queue);
#endif /* BUILD_IOSTATS */
	}
	free_prio_queue(cpu_queue);
	free_prio_queue(mem_queue);
	free_prio_queue(time_queue);
#ifdef BUILD_IOSTATS
	free_prio_queue(io_queue);
#endif /* BUILD_IOSTATS */
}

int update_top(void)
{
	process_find_top(info.cpu, info.memu, info.time
#ifdef BUILD_IOSTATS
					 , info.io
#endif
					);
	info.first_process = get_first_process();
	return 0;
}

static char *format_time(unsigned long timeval, const int width)
{
	char buf[10];
	unsigned long nt;	// narrow time, for speed on 32-bit
	unsigned cc;		// centiseconds
	unsigned nn;		// multi-purpose whatever

	nt = timeval;
	cc = nt % 100;		// centiseconds past second
	nt /= 100;			// total seconds
	nn = nt % 60;		// seconds past the minute
	nt /= 60;			// total minutes
	if (width >= snprintf(buf, sizeof buf, "%lu:%02u.%02u",
				nt, nn, cc)) {
		return strndup(buf, text_buffer_size);
	}
	if (width >= snprintf(buf, sizeof buf, "%lu:%02u", nt, nn)) {
		return strndup(buf, text_buffer_size);
	}
	nn = nt % 60;		// minutes past the hour
	nt /= 60;			// total hours
	if (width >= snprintf(buf, sizeof buf, "%lu,%02u", nt, nn)) {
		return strndup(buf, text_buffer_size);
	}
	nn = nt;			// now also hours
	if (width >= snprintf(buf, sizeof buf, "%uh", nn)) {
		return strndup(buf, text_buffer_size);
	}
	nn /= 24;			// now days
	if (width >= snprintf(buf, sizeof buf, "%ud", nn)) {
		return strndup(buf, text_buffer_size);
	}
	nn /= 7;			// now weeks
	if (width >= snprintf(buf, sizeof buf, "%uw", nn)) {
		return strndup(buf, text_buffer_size);
	}
	// well shoot, this outta' fit...
	return strndup("<inf>", text_buffer_size);
}

struct top_data {
	struct process **list;
	int num;
	int was_parsed;
	char *s;
};

static unsigned int top_name_width = 15;

/* return zero on success, non-zero otherwise */
int set_top_name_width(const char *s)
{
	if (!s)
		return 0;
	return !(sscanf(s, "%u", &top_name_width) == 1);
}

static void print_top_name(struct text_object *obj, char *p, int p_max_size)
{
	struct top_data *td = (struct top_data *)obj->data.opaque;
	int width;

	if (!td || !td->list || !td->list[td->num])
		return;

	width = MIN(p_max_size, (int)top_name_width + 1);
	snprintf(p, width + 1, "%-*s", width, td->list[td->num]->name);
}

static void print_top_mem(struct text_object *obj, char *p, int p_max_size)
{
	struct top_data *td = (struct top_data *)obj->data.opaque;
	int width;

	if (!td || !td->list || !td->list[td->num])
		return;

	width = MIN(p_max_size, 7);
	snprintf(p, width, "%6.2f", (float) ((float)td->list[td->num]->rss / info.memmax) / 10);
}

static void print_top_time(struct text_object *obj, char *p, int p_max_size)
{
	struct top_data *td = (struct top_data *)obj->data.opaque;
	int width;
	char *timeval;

	if (!td || !td->list || !td->list[td->num])
		return;

	width = MIN(p_max_size, 10);
	timeval = format_time(td->list[td->num]->total_cpu_time, 9);
	snprintf(p, width, "%9s", timeval);
	free(timeval);
}

#define PRINT_TOP_GENERATOR(name, width, fmt, field) \
static void print_top_##name(struct text_object *obj, char *p, int p_max_size) \
{ \
	struct top_data *td = (struct top_data *)obj->data.opaque; \
	if (!td || !td->list || !td->list[td->num]) \
		return; \
	snprintf(p, MIN(p_max_size, width), fmt, td->list[td->num]->field); \
}

#define PRINT_TOP_HR_GENERATOR(name, field, denom) \
static void print_top_##name(struct text_object *obj, char *p, int p_max_size) \
{ \
	struct top_data *td = (struct top_data *)obj->data.opaque; \
	if (!td || !td->list || !td->list[td->num]) \
		return; \
	human_readable(td->list[td->num]->field / denom, p, p_max_size); \
}

PRINT_TOP_GENERATOR(cpu, 7, "%6.2f", amount)
PRINT_TOP_GENERATOR(pid, 6, "%5i", pid)
PRINT_TOP_HR_GENERATOR(mem_res, rss, 1)
PRINT_TOP_HR_GENERATOR(mem_vsize, vsize, 1)
#ifdef BUILD_IOSTATS
PRINT_TOP_HR_GENERATOR(read_bytes, read_bytes, update_interval)
PRINT_TOP_HR_GENERATOR(write_bytes, write_bytes, update_interval)
PRINT_TOP_GENERATOR(io_perc, 7, "%6.2f", io_perc)
#endif /* BUILD_IOSTATS */

static void free_top(struct text_object *obj)
{
	struct top_data *td = (struct top_data *)obj->data.opaque;

	if (!td)
		return;
	free_and_zero(td->s);
	free_and_zero(obj->data.opaque);
}

int parse_top_args(const char *s, const char *arg, struct text_object *obj)
{
	struct top_data *td;
	char buf[64];
	int n;

	if (!arg) {
		NORM_ERR("top needs arguments");
		return 0;
	}

	obj->data.opaque = td = (struct top_data *)malloc(sizeof(struct top_data));
	memset(td, 0, sizeof(struct top_data));

	if (s[3] == 0) {
		td->list = info.cpu;
		top_cpu = 1;
	} else if (strcmp(&s[3], "_mem") == EQUAL) {
		td->list = info.memu;
		top_mem = 1;
	} else if (strcmp(&s[3], "_time") == EQUAL) {
		td->list = info.time;
		top_time = 1;
#ifdef BUILD_IOSTATS
	} else if (strcmp(&s[3], "_io") == EQUAL) {
		td->list = info.io;
		top_io = 1;
#endif /* BUILD_IOSTATS */
	} else {
#ifdef BUILD_IOSTATS
		NORM_ERR("Must be top, top_mem, top_time or top_io");
#else /* BUILD_IOSTATS */
		NORM_ERR("Must be top, top_mem or top_time");
#endif /* BUILD_IOSTATS */
		free_and_zero(obj->data.opaque);
		return 0;
	}

	td->s = strndup(arg, text_buffer_size);

	if (sscanf(arg, "%63s %i", buf, &n) == 2) {
		if (strcmp(buf, "name") == EQUAL) {
			obj->callbacks.print = &print_top_name;
		} else if (strcmp(buf, "cpu") == EQUAL) {
			obj->callbacks.print = &print_top_cpu;
		} else if (strcmp(buf, "pid") == EQUAL) {
			obj->callbacks.print = &print_top_pid;
		} else if (strcmp(buf, "mem") == EQUAL) {
			obj->callbacks.print = &print_top_mem;
			add_update_callback(&update_meminfo);
		} else if (strcmp(buf, "time") == EQUAL) {
			obj->callbacks.print = &print_top_time;
		} else if (strcmp(buf, "mem_res") == EQUAL) {
			obj->callbacks.print = &print_top_mem_res;
		} else if (strcmp(buf, "mem_vsize") == EQUAL) {
			obj->callbacks.print = &print_top_mem_vsize;
#ifdef BUILD_IOSTATS
		} else if (strcmp(buf, "io_read") == EQUAL) {
			obj->callbacks.print = &print_top_read_bytes;
		} else if (strcmp(buf, "io_write") == EQUAL) {
			obj->callbacks.print = &print_top_write_bytes;
		} else if (strcmp(buf, "io_perc") == EQUAL) {
			obj->callbacks.print = &print_top_io_perc;
#endif /* BUILD_IOSTATS */
		} else {
			NORM_ERR("invalid type arg for top");
#ifdef BUILD_IOSTATS
			NORM_ERR("must be one of: name, cpu, pid, mem, time, mem_res, mem_vsize, "
					"io_read, io_write, io_perc");
#else /* BUILD_IOSTATS */
			NORM_ERR("must be one of: name, cpu, pid, mem, time, mem_res, mem_vsize");
#endif /* BUILD_IOSTATS */
			free_and_zero(td->s);
			free_and_zero(obj->data.opaque);
			return 0;
		}
		if (n < 1 || n > 10) {
			NORM_ERR("invalid num arg for top. Must be between 1 and 10.");
			free_and_zero(td->s);
			free_and_zero(obj->data.opaque);
			return 0;
		} else {
			td->num = n - 1;
		}
	} else {
		NORM_ERR("invalid argument count for top");
		free_and_zero(td->s);
		free_and_zero(obj->data.opaque);
		return 0;
	}
	obj->callbacks.free = &free_top;
	return 1;
}<|MERGE_RESOLUTION|>--- conflicted
+++ resolved
@@ -32,7 +32,6 @@
 #include "prioqueue.h"
 #include "top.h"
 #include "logging.h"
-#include "setting.hh"
 
 /* hash table size - always a power of 2 */
 #define HTABSIZE 256
@@ -40,8 +39,6 @@
 struct process *first_process = 0;
 
 unsigned long g_time = 0;
-
-static conky::simple_config_setting<bool> top_cpu_separate("top_cpu_separate", false, true);
 
 /* a simple hash table to speed up find_process() */
 struct proc_hash_entry {
@@ -250,80 +247,6 @@
 }
 
 /******************************************
-<<<<<<< HEAD
- * Calculate cpu total					  *
- ******************************************/
-#define TMPL_SHORTPROC "%*s %llu %llu %llu %llu"
-#define TMPL_LONGPROC "%*s %llu %llu %llu %llu %llu %llu %llu %llu"
-
-static unsigned long long calc_cpu_total(void)
-{
-	unsigned long long total = 0;
-	unsigned long long t = 0;
-	int rc;
-	int ps;
-	char line[BUFFER_LEN] = { 0 };
-	unsigned long long cpu = 0;
-	unsigned long long niceval = 0;
-	unsigned long long systemval = 0;
-	unsigned long long idle = 0;
-	unsigned long long iowait = 0;
-	unsigned long long irq = 0;
-	unsigned long long softirq = 0;
-	unsigned long long steal = 0;
-	const char *template_ =
-		KFLAG_ISSET(KFLAG_IS_LONGSTAT) ? TMPL_LONGPROC : TMPL_SHORTPROC;
-
-	ps = open("/proc/stat", O_RDONLY);
-	rc = read(ps, line, sizeof(line));
-	close(ps);
-	if (rc < 0) {
-		return 0;
-	}
-
-	sscanf(line, template_, &cpu, &niceval, &systemval, &idle, &iowait, &irq,
-			&softirq, &steal);
-	total = cpu + niceval + systemval + idle + iowait + irq + softirq + steal;
-
-	t = total - previous_total;
-	previous_total = total;
-
-	return t;
-}
-
-/******************************************
- * Calculate each processes cpu			  *
- ******************************************/
-
-inline static void calc_cpu_each(unsigned long long total)
-{
-	float mul = 100.0;
-	if(top_cpu_separate.get(*state))
-		mul *= info.cpu_count;
-
-	for(struct process *p = first_process; p; p = p->next)
-		p->amount = mul * (p->user_time + p->kernel_time) / (float) total;
-}
-
-#ifdef BUILD_IOSTATS
-static void calc_io_each(void)
-{
-	struct process *p;
-	unsigned long long sum = 0;
-
-	for (p = first_process; p; p = p->next)
-		sum += p->read_bytes + p->write_bytes;
-
-	if(sum == 0)
-		sum = 1; /* to avoid having NANs if no I/O occured */
-	for (p = first_process; p; p = p->next)
-		p->io_perc = 100.0 * (p->read_bytes + p->write_bytes) / (float) sum;
-}
-#endif /* BUILD_IOSTATS */
-
-/******************************************
-=======
->>>>>>> e70df5e4
  * Find the top processes				  *
  ******************************************/
 
