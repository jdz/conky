/* Conky, a system monitor, based on torsmo
 *
 * Any original torsmo code is licensed under the BSD license
 *
 * All code written since the fork of torsmo is licensed under the GPL
 *
 * Please see COPYING for details
 *
 * Copyright (c) 2004, Hannu Saransaari and Lauri Hakkarainen
 * Copyright (c) 2005-2009 Brenden Matthews, Philip Kovacs, et. al.
 *	(see AUTHORS)
 * All rights reserved.
 *
 * This program is free software: you can redistribute it and/or modify
 * it under the terms of the GNU General Public License as published by
 * the Free Software Foundation, either version 3 of the License, or
 * (at your option) any later version.
 *
 * This program is distributed in the hope that it will be useful,
 * but WITHOUT ANY WARRANTY; without even the implied warranty of
 * MERCHANTABILITY or FITNESS FOR A PARTICULAR PURPOSE.  See the
 * GNU General Public License for more details.
 * You should have received a copy of the GNU General Public License
 * along with this program.  If not, see <http://www.gnu.org/licenses/>.
 *
 */
#include "conky.h"
#include "colours.h"
#ifdef X11
#include "fonts.h"
#endif
#include "logging.h"
#include "specials.h"
#include <math.h>

/* maximum number of special things, e.g. fonts, offsets, aligns, etc. */
unsigned int max_specials = MAX_SPECIALS_DEFAULT;

/* create specials array on heap instead of stack with introduction of
 * max_specials */
struct special_t *specials = NULL;

unsigned int special_count;

#ifdef X11
int default_bar_width = 0, default_bar_height = 6;
int default_graph_width = 0, default_graph_height = 25;
<<<<<<< HEAD
int default_gauge_width = 40, default_gauge_height = 25;
=======
int default_gauge_width = 50, default_gauge_height = 25;
#else
int default_bar_width = 10, default_bar_height = 1;
#endif
>>>>>>> dae78fb8

/*
 * Scanning arguments to various special text objects
 */

#ifdef X11
const char *scan_gauge(const char *args, int *w, int *h)
{
	/*width and height*/
	*w = default_gauge_width;
	*h = default_gauge_height;

	/* gauge's argument is either height or height,width */
	if (args) {
		int n = 0;

		if (sscanf(args, "%d,%d %n", h, w, &n) <= 1) {
			if (sscanf(args, "%d %n", h, &n) == 2) {
				*w = *h; /*square gauge*/
			}
		}
		args += n;
	}

	return args;
}

const char *scan_bar(const char *args, int *w, int *h)
{
	/* zero width means all space that is available */
	*w = default_bar_width;
	*h = default_bar_height;
	/* bar's argument is either height or height,width */
	if (args) {
		int n = 0;

		if (sscanf(args, "%d,%d %n", h, w, &n) <= 1) {
			sscanf(args, "%d %n", h, &n);
		}
		args += n;
	}

	return args;
}

char *scan_font(const char *args)
{
	if (args && *args) {
		return strndup(args, DEFAULT_TEXT_BUFFER_SIZE);
	}

	return NULL;
}

char *scan_graph(const char *args, int *w, int *h,
                 unsigned int *first_colour, unsigned int *last_colour,
                 unsigned int *scale, char *showaslog)
{
	const char *nographtype;
	char buf[64];
	buf[0] = 0;

	/* zero width means all space that is available */
	*w = default_graph_width;
	*h = default_graph_height;
	*first_colour = 0;
	*last_colour = 0;
	*scale = 0;
	if (args) {
		//set showaslog and place the rest of the args in nographtype
		if(strcasecmp(args, LOGGRAPH) == EQUAL) {
			*showaslog = TRUE;
			return NULL;
		}else if(strcasecmp(args, NORMGRAPH) == EQUAL) {
			*showaslog = FALSE;
			return NULL;
		}else if(strncasecmp(args, LOGGRAPH" ", strlen(LOGGRAPH) + 1 ) == EQUAL) {
			*showaslog = TRUE;
			nographtype = &args[strlen(LOGGRAPH) + 1];
		}else if(strncasecmp(args, NORMGRAPH" ", strlen(NORMGRAPH) + 1 ) == EQUAL) {
			*showaslog = FALSE;
			nographtype = &args[strlen(NORMGRAPH) + 1];
		}else{
			*showaslog = FALSE;
			nographtype = args;
		}
		DBGP("printing graph as %s, other args are: %s", (*showaslog ? "log" : "normal"), nographtype);
		//check the rest of the args
		if (sscanf(nographtype, "%d,%d %x %x %u", h, w, first_colour, last_colour, scale) == 5) {
			return NULL;
		}
		*scale = 0;
		if (sscanf(nographtype, "%d,%d %x %x", h, w, first_colour, last_colour) == 4) {
			return NULL;
		}
		if (sscanf(nographtype, "%63s %d,%d %x %x %u", buf, h, w, first_colour, last_colour, scale) == 6) {
			return strndup(buf, text_buffer_size);
		}
		*scale = 0;
		if (sscanf(nographtype, "%63s %d,%d %x %x", buf, h, w, first_colour, last_colour) == 5) {
			return strndup(buf, text_buffer_size);
		}
		buf[0] = '\0';
		*h = 25;
		*w = 0;
		if (sscanf(nographtype, "%x %x %u", first_colour, last_colour, scale) == 3) {
			return NULL;
		}
		*scale = 0;
		if (sscanf(nographtype, "%x %x", first_colour, last_colour) == 2) {
			return NULL;
		}
		if (sscanf(nographtype, "%63s %x %x %u", buf, first_colour, last_colour, scale) == 4) {
			return strndup(buf, text_buffer_size);
		}
		*scale = 0;
		if (sscanf(nographtype, "%63s %x %x", buf, first_colour, last_colour) == 3) {
			return strndup(buf, text_buffer_size);
		}
		buf[0] = '\0';
		*first_colour = 0;
		*last_colour = 0;
		if (sscanf(nographtype, "%d,%d %u", h, w, scale) == 3) {
			return NULL;
		}
		*scale = 0;
		if (sscanf(nographtype, "%d,%d", h, w) == 2) {
			return NULL;
		}
		if (sscanf(nographtype, "%63s %d,%d %u", buf, h, w, scale) < 4) {
			*scale = 0;
			//TODO: check the return value and throw an error?
			sscanf(nographtype, "%63s %d,%d", buf, h, w);
		}

		return strndup(buf, text_buffer_size);
	}

	if (buf[0] == '\0') {
		return NULL;
	} else {
		return strndup(buf, text_buffer_size);
	}
}
#endif

/*
 * Printing various special text objects
 */

static struct special_t *new_special(char *buf, enum special_types t)
{
	if (special_count >= max_specials) {
		CRIT_ERR("too many special things in text");
	}

	buf[0] = SPECIAL_CHAR;
	buf[1] = '\0';
	specials[special_count].type = t;
	return &specials[special_count++];
}

#ifdef X11
void new_gauge(char *buf, int w, int h, int usage)
{
	struct special_t *s = 0;
	if ((output_methods & TO_X) == 0)
		return;

	s = new_special(buf, GAUGE);

	s->arg = (usage > 255) ? 255 : ((usage < 0) ? 0 : usage);
	s->width = w;
	s->height = h;
}

void new_bar(char *buf, int w, int h, int usage)
{
	struct special_t *s = 0;

	if ((output_methods & TO_X) == 0)
		return;

	s = new_special(buf, BAR);

	s->arg = (usage > 255) ? 255 : ((usage < 0) ? 0 : usage);
	s->width = w;
	s->height = h;
}

void new_font(char *buf, char *args)
{
	if ((output_methods & TO_X) == 0)
		return;

	if (args) {
		struct special_t *s = new_special(buf, FONT);

		if (s->font_added > font_count || !s->font_added || (strncmp(args, fonts[s->font_added].name, DEFAULT_TEXT_BUFFER_SIZE) != EQUAL) ) {
			int tmp = selected_font;

			selected_font = s->font_added = addfont(args);
			load_fonts();
			selected_font = tmp;
		}
	} else {
		struct special_t *s = new_special(buf, FONT);
		int tmp = selected_font;

		selected_font = s->font_added = 0;
		selected_font = tmp;
	}
}

static void graph_append(struct special_t *graph, double f, char showaslog)
{
	int i;

	if (showaslog) {
#ifdef MATH
		f = log10(f + 1);
#endif
	}
	
	if (!graph->scaled && f > graph->graph_scale) {
		f = graph->graph_scale;
	}

/* Already happens in new_graph
	if (graph->scaled) {
		graph->graph_scale = 1;
	}
*/
	graph->graph[0] = f;	/* add new data */
	/* shift all the data by 1 */
	for (i = graph->graph_width - 1; i > 0; i--) {
		graph->graph[i] = graph->graph[i - 1];
		if (graph->scaled && graph->graph[i] > graph->graph_scale) {
			/* check if we need to update the scale */
			graph->graph_scale = graph->graph[i];
		}
	}
}

void new_graph(char *buf, int w, int h, unsigned int first_colour,
		unsigned int second_colour, double i, int scale, int append, char showaslog)
{
	struct special_t *s = 0;

	if ((output_methods & TO_X) == 0)
		return;

	s = new_special(buf, GRAPH);

	s->width = w;
	if (s->graph == NULL) {
		if (s->width > 0 && s->width < MAX_GRAPH_DEPTH) {
			// subtract 2 for the box
			s->graph_width = s->width /* - 2 */;
		} else {
			s->graph_width = MAX_GRAPH_DEPTH - 2;
		}
		s->graph = malloc(s->graph_width * sizeof(double));
		memset(s->graph, 0, s->graph_width * sizeof(double));
		s->graph_scale = 100;
	}
	s->height = h;
	s->first_colour = adjust_colors(first_colour);
	s->last_colour = adjust_colors(second_colour);
	if (scale != 0) {
		s->scaled = 0;
		s->graph_scale = scale;
		s->show_scale = 0;
	} else {
		s->scaled = 1;
		s->graph_scale = 1;
		s->show_scale = 1;
	}
	/* if (s->width) {
		s->graph_width = s->width - 2;	// subtract 2 for rectangle around
	} */
	if (showaslog) {
#ifdef MATH
		s->graph_scale = log10(s->graph_scale + 1);
#endif
	}
	if (append) {
		graph_append(s, i, showaslog);
	}
}

void new_hr(char *buf, int a)
{
	if ((output_methods & TO_X) == 0)
		return;

	new_special(buf, HORIZONTAL_LINE)->height = a;
}

void new_stippled_hr(char *buf, int a, int b)
{
	struct special_t *s = 0;

	if ((output_methods & TO_X) == 0)
		return;

	s = new_special(buf, STIPPLED_HR);

	s->height = b;
	s->arg = a;
}

void new_fg(char *buf, long c)
{
	if ((output_methods & TO_X) == 0)
		return;

	new_special(buf, FG)->arg = c;
}

void new_bg(char *buf, long c)
{
	if ((output_methods & TO_X) == 0)
		return;

	new_special(buf, BG)->arg = c;
}
#endif

void new_outline(char *buf, long c)
{
	new_special(buf, OUTLINE)->arg = c;
}

void new_offset(char *buf, long c)
{
	new_special(buf, OFFSET)->arg = c;
}

void new_voffset(char *buf, long c)
{
	new_special(buf, VOFFSET)->arg = c;
}

void new_alignr(char *buf, long c)
{
	new_special(buf, ALIGNR)->arg = c;
}

// A postive offset pushes the text further left
void new_alignc(char *buf, long c)
{
	new_special(buf, ALIGNC)->arg = c;
}

void new_goto(char *buf, long c)
{
	new_special(buf, GOTO)->arg = c;
}

void new_tab(char *buf, int a, int b)
{
	struct special_t *s = new_special(buf, TAB);

	s->width = a;
	s->arg = b;
}
<|MERGE_RESOLUTION|>--- conflicted
+++ resolved
@@ -45,14 +45,8 @@
 #ifdef X11
 int default_bar_width = 0, default_bar_height = 6;
 int default_graph_width = 0, default_graph_height = 25;
-<<<<<<< HEAD
 int default_gauge_width = 40, default_gauge_height = 25;
-=======
-int default_gauge_width = 50, default_gauge_height = 25;
-#else
-int default_bar_width = 10, default_bar_height = 1;
-#endif
->>>>>>> dae78fb8
+#endif
 
 /*
  * Scanning arguments to various special text objects
